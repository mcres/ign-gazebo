/*
 * Copyright (C) 2018 Open Source Robotics Foundation
 *
 * Licensed under the Apache License, Version 2.0 (the "License");
 * you may not use this file except in compliance with the License.
 * You may obtain a copy of the License at
 *
 *     http://www.apache.org/licenses/LICENSE-2.0
 *
 * Unless required by applicable law or agreed to in writing, software
 * distributed under the License is distributed on an "AS IS" BASIS,
 * WITHOUT WARRANTIES OR CONDITIONS OF ANY KIND, either express or implied.
 * See the License for the specific language governing permissions and
 * limitations under the License.
 *
*/
#ifndef IGNITION_GAZEBO_TEST_TESTMODELSYSTEM_HH_
#define IGNITION_GAZEBO_TEST_TESTMODELSYSTEM_HH_

#include <ignition/gazebo/components/Component.hh>
#include <ignition/gazebo/components/Factory.hh>
#include <ignition/gazebo/Model.hh>
#include <ignition/gazebo/System.hh>
#include <ignition/transport/Node.hh>
#include <ignition/gazebo/config.hh>

namespace ignition
{
namespace gazebo
{
inline namespace IGNITION_GAZEBO_VERSION_NAMESPACE {
namespace components
{
using ModelPluginComponent = components::Component<int, class IntComponentTag>;
IGN_GAZEBO_REGISTER_COMPONENT("ModelPluginComponent",
    ModelPluginComponent)
}
}

class TestModelSystem :
  public System,
  public ISystemConfigure
{
<<<<<<< HEAD
  public: TestModelSystem() = default;
=======
  public: TestModelSystem()
        {
          igndbg << "Constructing TestModelSystem" << std::endl;
        }

>>>>>>> f1e641e1
  public: ~TestModelSystem()
        {
          igndbg << "Destroying TestModelSystem" << std::endl;
        }

  private: bool Service(msgs::StringMsg &_msg)
           {
             _msg.set_data("TestModelSystem");
             return true;
           }

  public: void Configure(const Entity &_entity,
                         const std::shared_ptr<const sdf::Element> &_sdf,
                         EntityComponentManager &_ecm,
                         EventManager &/*_eventManager*/) override
        {
          igndbg << "Configuring TestModelSystem" << std::endl;
          this->model = Model(_entity);

          auto link = this->model.LinkByName(_ecm, "link_1");
          // This plugin might have been attached to the models in
          // test/world/shapes.world.
          if (link == kNullEntity)
            link = this->model.LinkByName(_ecm, "box_link");
          if (link == kNullEntity)
            link = this->model.LinkByName(_ecm, "sphere_link");
          if (link == kNullEntity)
            link = this->model.LinkByName(_ecm, "cylinder_link");

          // Fail to create component if link is not found
          if (link == kNullEntity)
          {
            ignerr << "Failed to find link" << std::endl;
            return;
          }

          // Create a test service
          this->node.Advertise("/test/service",
              &TestModelSystem::Service, this);

          auto value = _sdf->Get<int>("model_key");
          _ecm.CreateComponent(_entity,
              components::ModelPluginComponent(value));
        }

  private: Model model;
  private: transport::Node node;
};
}
}

#endif<|MERGE_RESOLUTION|>--- conflicted
+++ resolved
@@ -41,15 +41,11 @@
   public System,
   public ISystemConfigure
 {
-<<<<<<< HEAD
-  public: TestModelSystem() = default;
-=======
   public: TestModelSystem()
         {
           igndbg << "Constructing TestModelSystem" << std::endl;
         }
 
->>>>>>> f1e641e1
   public: ~TestModelSystem()
         {
           igndbg << "Destroying TestModelSystem" << std::endl;
