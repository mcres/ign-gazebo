/*
 * Copyright (C) 2019 Open Source Robotics Foundation
 *
 * Licensed under the Apache License, Version 2.0 (the "License");
 * you may not use this file except in compliance with the License.
 * You may obtain a copy of the License at
 *
 *     http://www.apache.org/licenses/LICENSE-2.0
 *
 * Unless required by applicable law or agreed to in writing, software
 * distributed under the License is distributed on an "AS IS" BASIS,
 * WITHOUT WARRANTIES OR CONDITIONS OF ANY KIND, either express or implied.
 * See the License for the specific language governing permissions and
 * limitations under the License.
 *
 */
#ifndef IGNITION_GAZEBO_LINK_HH_
#define IGNITION_GAZEBO_LINK_HH_

#include <memory>
#include <optional>
#include <string>

#include <ignition/math/Pose3.hh>
#include <ignition/math/Quaternion.hh>
#include <ignition/math/Vector3.hh>

#include <ignition/gazebo/config.hh>
#include <ignition/gazebo/EntityComponentManager.hh>
#include <ignition/gazebo/Export.hh>
#include <ignition/gazebo/Model.hh>
#include <ignition/gazebo/Types.hh>

namespace ignition
{
  namespace gazebo
  {
    // Inline bracket to help doxygen filtering.
    inline namespace IGNITION_GAZEBO_VERSION_NAMESPACE {
    // Forward declarations.
    class IGNITION_GAZEBO_HIDDEN LinkPrivate;
    //
    /// \class Link Link.hh ignition/gazebo/Link.hh
    /// \brief This class provides wrappers around entities and components
    /// which are more convenient and straight-forward to use than dealing
    /// with the `EntityComponentManager` directly.
    /// All the functions provided here are meant to be used with a link
    /// entity.
    ///
    /// For example, given a link's entity, to find the value of its
    /// name component, one could use the entity-component manager (`ecm`)
    /// directly as follows:
    ///
    ///     std::string name = ecm.Component<components::Name>(entity)->Data();
    ///
    /// Using this class however, the same information can be obtained with
    /// a simpler function call:
    ///
    ///    Link link(entity);
    ///    std::string name = link.Name(ecm);
    ///
    class IGNITION_GAZEBO_VISIBLE Link
    {
      /// \brief Constructor
      /// \param[in] _entity Link entity
      public: explicit Link(gazebo::Entity _entity = kNullEntity);

      /// \brief Copy constructor
      /// \param[in] _link Link to copy.
      public: Link(const Link &_link);

      /// \brief Move constructor
      /// \param[in] _link Link to move.
      public: Link(Link &&_link) noexcept;

      /// \brief Move assignment operator.
      /// \param[in] _link Link component to move.
      /// \return Reference to this.
      public: Link &operator=(Link &&_link) noexcept;

      /// \brief Copy assignment operator.
      /// \param[in] _link Link to copy.
      /// \return Reference to this.
      public: Link &operator=(const Link &_link);

      /// \brief Destructor
      public: ~Link();

      /// \brief Get the entity which this Link is related to.
      /// \return Link entity.
      public: gazebo::Entity Entity() const;

      /// \brief Reset Entity to a new one
      /// \param[in] _newEntity New link entity.
      public: void ResetEntity(gazebo::Entity _newEntity);

      /// \brief Check whether this link correctly refers to an entity that
      /// has a components::Link.
      /// \param[in] _ecm Entity-component manager.
      /// \return True if it's a valid link in the manager.
      public: bool Valid(const EntityComponentManager &_ecm) const;

      /// \brief Get the link's unscoped name.
      /// \param[in] _ecm Entity-component manager.
      /// \return Link's name or nullopt if the entity does not have a
      /// components::Name component
      public: std::optional<std::string> Name(
          const EntityComponentManager &_ecm) const;

      /// \brief Get the parent model
      /// \param[in] _ecm Entity-component manager.
      /// \return Parent Model or nullopt if the entity does not have a
      /// components::ParentEntity component.
      public: std::optional<Model> ParentModel(
          const EntityComponentManager &_ecm) const;

      /// \brief Get the pose of the link frame in the world coordinate frame.
      /// \param[in] _ecm Entity-component manager.
      /// \return Absolute Pose of the link or nullopt if the entity does not
      /// have a components::WorldPose component.
      public: std::optional<math::Pose3d> WorldPose(
          const EntityComponentManager &_ecm) const;

      /// \brief Get the world pose of the link inertia.
      /// \param[in] _ecm Entity-component manager.
      /// \return Inertial pose in world frame or nullopt if the
      /// link does not have the components components::WorldPose and
      /// components::Inertial.
      public: std::optional<math::Pose3d> WorldInertialPose(
          const EntityComponentManager &_ecm) const;

      /// \brief Get the linear velocity at the origin of of the link frame
      /// expressed in the world frame, using an offset expressed in a
      /// body-fixed frame. If no offset is given, the velocity at the origin of
      /// the Link frame will be returned.
      /// \param[in] _ecm Entity-component manager.
      /// \return Linear velocity of the link or nullopt if the link does not
      /// have components components::WorldPose.
      public: std::optional<math::Vector3d> WorldLinearVelocity(
          const EntityComponentManager &_ecm) const;

      /// \brief Get the linear velocity of a point on the body in the world
      /// frame, using an offset expressed in a body-fixed frame.
      /// \param[in] _ecm Entity-component manager.
      /// \param[in] _offset Offset of the point from the origin of the Link
      /// frame, expressed in the body-fixed frame.
      /// \return Linear velocity of the point on the body or nullopt if the
      /// link does not have components components::WorldPose,
      /// components::WorldLinearVelocity and components::WorldAngularVelocity.
      public: std::optional<math::Vector3d> WorldLinearVelocity(
          const EntityComponentManager &_ecm,
          const math::Vector3d &_offset) const;

      /// \brief Get the angular velocity of the link in the world frame
      /// \param[in] _ecm Entity-component manager.
      /// \return Angular velocity of the link or nullopt if the link does not
      /// have a components::WorldAngularVelocity component.
      public: std::optional<math::Vector3d> WorldAngularVelocity(
          const EntityComponentManager &_ecm) const;

      /// \brief Get the linear acceleration of the body in the world frame.
      /// \param[in] _ecm Entity-component manager.
      /// \return Linear acceleration of the body in the world frame or nullopt
      /// if the link does not have a components::WorldLinearAcceleration
      /// component.
      public: std::optional<math::Vector3d> WorldLinearAcceleration(
          const EntityComponentManager &_ecm) const;

      /// \brief Get the inertia matrix in the world frame.
      /// \param[in] _ecm Entity-component manager.
      /// \return Inertia matrix in world frame, returns nullopt if link
      /// does not have components components::Inertial and
      /// components::WorldPose.
      public: std::optional<math::Matrix3d> WorldInertiaMatrix(
          const EntityComponentManager &_ecm) const;

      /// \brief Get the rotational and translational kinetic energy of the
      /// link with respect to the world frame.
      /// \param[in] _ecm Entity-component manager.
      /// \return Kinetic energy in world frame, returns nullopt if link
      /// does not have components components::Inertial,
      /// components::WorldAngularVelocity, components::WorldLinearVelocity,
      /// and components::WorldPose.
      public: std::optional<double> WorldKineticEnergy(
          const EntityComponentManager &_ecm) const;

      /// \brief Add a force expressed in world coordinates and applied at the
      /// center of mass of the link.
      /// \param[in] _ecm Mutable Entity-component manager.
      /// \param[in] _force Force to be applied expressed in world coordinates
      public: void AddWorldForce(EntityComponentManager &_ecm,
                                 const math::Vector3d &_force) const;

      /// \brief Add a wrench expressed in world coordinates and applied to
<<<<<<< HEAD
      /// the link.
=======
      /// the link at the link's origin. This wrench is applied for one
      /// simulation step.
>>>>>>> e6e5d9e1
      /// \param[in] _ecm Mutable Entity-component manager.
      /// \param[in] _force Force to be applied expressed in world coordinates
      /// \param[in] _torque Torque to be applied expressed in world coordinates
      public: void AddWorldWrench(EntityComponentManager &_ecm,
                                 const math::Vector3d &_force,
                                 const math::Vector3d &_torque) const;

      /// \brief Pointer to private data.
      private: std::unique_ptr<LinkPrivate> dataPtr;
    };
    }
  }
}
#endif<|MERGE_RESOLUTION|>--- conflicted
+++ resolved
@@ -192,12 +192,8 @@
                                  const math::Vector3d &_force) const;
 
       /// \brief Add a wrench expressed in world coordinates and applied to
-<<<<<<< HEAD
-      /// the link.
-=======
       /// the link at the link's origin. This wrench is applied for one
       /// simulation step.
->>>>>>> e6e5d9e1
       /// \param[in] _ecm Mutable Entity-component manager.
       /// \param[in] _force Force to be applied expressed in world coordinates
       /// \param[in] _torque Torque to be applied expressed in world coordinates
