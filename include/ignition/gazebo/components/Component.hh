/*
 * Copyright (C) 2018 Open Source Robotics Foundation
 *
 * Licensed under the Apache License, Version 2.0 (the "License");
 * you may not use this file except in compliance with the License.
 * You may obtain a copy of the License at
 *
 *     http://www.apache.org/licenses/LICENSE-2.0
 *
 * Unless required by applicable law or agreed to in writing, software
 * distributed under the License is distributed on an "AS IS" BASIS,
 * WITHOUT WARRANTIES OR CONDITIONS OF ANY KIND, either express or implied.
 * See the License for the specific language governing permissions and
 * limitations under the License.
 *
 */
#ifndef IGNITION_GAZEBO_COMPONENTS_COMPONENT_HH_
#define IGNITION_GAZEBO_COMPONENTS_COMPONENT_HH_

#include <cstdint>
#include <memory>
#include <string>
#include <sstream>
#include <utility>

#include <ignition/common/Console.hh>

#include <ignition/gazebo/config.hh>
#include <ignition/gazebo/Export.hh>
#include <ignition/gazebo/Types.hh>

/// \brief Helper template to call stream operators only on types that support
/// them.
/// This version is called for types that have operator<<
/// \tparam DataType Type on which the operator will be called.
/// \tparam Identifier Unique identifier for the component class.
/// \tparam Stream Type used to check if component has operator<<
/// \param[in] _out Out stream.
/// \param[in] _data Data to be serialized.
template<typename DataType, typename Identifier,
  typename Stream =
  decltype(std::declval<std::ostream &>() << std::declval<DataType const &>()),
  typename std::enable_if<std::is_convertible<Stream, std::ostream &>::value,
  int>::type = 0>
std::ostream &toStream(std::ostream &_out, DataType const &_data)
{
  _out << _data;
  return _out;
}

/// \brief Helper template to call stream operators only on types that support
/// them.
/// \tparam DataType Type on which the operator will be called.
/// \tparam Identifier Unique identifier for the component class.
/// \tparam Ignored All other template parameters are ignored.
/// This version is called for types that don't have operator<<
/// \param[in] _out Out stream.
/// \param[in] _data Data to be serialized.
template<typename DataType, typename Identifier, typename... Ignored>
std::ostream &toStream(std::ostream &_out, DataType const &,
    Ignored const &..., ...)
{
  ignwarn << "Trying to serialize component whose data doesn't have "
          << "`operator<<`. Component will not be serialized." << std::endl;
  return _out;
}

/// \brief Helper template to call extract operators only on types that support
/// them.
/// This version is called for types that have operator>>
/// \tparam DataType Type on which the operator will be called.
/// \tparam Identifier Unique identifier for the component class.
/// \tparam Stream Type used to check if component has operator>>
/// \param[in] _in In stream.
/// \param[in] _data Data resulting from deserialization.
template<typename DataType, typename Identifier,
  typename Stream =
  decltype(std::declval<std::istream &>() >> std::declval<DataType &>()),
  typename std::enable_if<std::is_convertible<Stream, std::istream &>::value,
  int>::type = 0>
std::istream &fromStream(std::istream &_in, DataType &_data)
{
  _in >> _data;
  return _in;
}

/// \brief Helper template to call extract operators only on types that support
/// them.
/// \tparam DataType Type on which the operator will be called.
/// \tparam Identifier Unique identifier for the component class.
/// \tparam Ignored All other template parameters are ignored.
/// This version is called for types that don't have operator>>
/// \param[in] _in In stream.
/// \param[in] _data Data resulting from deserialization.
template<typename DataType, typename Identifier, typename... Ignored>
std::istream &fromStream(std::istream &_in, DataType const &,
    Ignored const &..., ...)
{
  ignwarn << "Trying to deserialize component whose data doesn't have "
          << "`operator>>`. Component will not be serialized." << std::endl;
  return _in;
}

namespace ignition
{
namespace gazebo
{
// Inline bracket to help doxygen filtering.
inline namespace IGNITION_GAZEBO_VERSION_NAMESPACE {
namespace components
{
  // Forward declarations.
  template<typename DataType> class ComponentPrivate;

  /// \brief Convenient type to be used by components that don't wrap any data.
  /// I.e. they act as tags and their presence is enough to infer something
  /// about the entity.
  using NoData = std::add_lvalue_reference<void>;

  /// \brief Base class for all components.
  class BaseComponent
  {
    /// \brief Default constructor.
    public: BaseComponent() = default;

    /// \brief Default destructor.
    public: virtual ~BaseComponent() = default;

<<<<<<< HEAD
    /// \brief
    public: virtual std::string TypeName() const
    {
      ignwarn << "Requesting name of BaseComponent class. Will receive empty "
              << "string." << std::endl;
      return std::string();
    };

    /// \brief
    public: virtual uint64_t TypeId() const
    {
      ignwarn << "Requesting ID of BaseComponent class. Will receive zero."
              << std::endl;
      return 0u;
    };

    /// \brief Stream insertion operator. It exposes the component's serialized
    /// state which can be recreated by `operator>>`.
    ///
    /// \internal This function is called when using the base class, even if
    /// the component can be casted to a derived class.
    ///
    /// \param[in] _out Output stream.
    /// \param[in] _component The component to be streamed.
    /// \return The stream.
    public: friend std::ostream &operator<<(
                std::ostream &_out, const BaseComponent &_component)
    {
      _component.Serialize(_out);
      return _out;
    }

    /// \brief Stream extraction operator. It parses the component's serialized
    /// state which is created by `operator<<`.
    ///
    /// \internal This function is called when using the base class, even if
    /// the component can be casted to a derived class.
    ///
    /// \param[in] _in Input stream.
    /// \param[in] _component The component to be populated.
    /// \return The stream.
    public: friend std::istream &operator>>(
                std::istream &_in, BaseComponent &_component)
    {
      _component.Deserialize(_in);
      return _in;
    }

    /// \brief Fills a stream with a serialized version of the component.
    /// By default, it will leave the stream empty. Derived classes should
    /// override this function to support serialization.
    ///
    /// \internal This function is used by `operator<<`, which can't be
    /// overridden by derived classes.
    ///
    /// \param[in] _out Out stream.
    protected: virtual void Serialize(std::ostream &/*_out*/) const
    {
      ignwarn << "Trying to serialize copmponent which haven't implemented "
              << "the `Serialize` function. Component will not be serialized."
              << std::endl;
    };

    /// \brief Fills a component based on a stream with a serialized data.
    /// By default, it will do nothing. Derived classes should
    /// override this function to support deserialization.
    ///
    /// \internal This function is used by `operator>>`, which can't be
    /// overridden by derived classes.
    ///
    /// \param[in] _in In stream.
    protected: virtual void Deserialize(std::istream &/*_in*/) const
    {
      ignwarn << "Trying to deserialize copmponent which haven't implemented "
              << "the `Deserialize` function. Component will not be "
              << "deserialized." << std::endl;
    };
=======
    /// \brief Returns the unique name for the component's type.
    /// The name is manually chosen during the Factory registration.
    public: virtual std::string TypeName() const = 0;

    /// \brief Returns the unique ID for the component's type.
    /// The ID is derived from the name that is manually chosen during the
    /// Factory registration and is guaranteed to be the same across compilers
    /// and runs.
    public: virtual ComponentTypeId TypeId() const = 0;
>>>>>>> 42f25232
  };

  /// \brief A component type that wraps any data type. The intention is for
  /// this class to be used to create simple components while avoiding a lot of
  /// boilerplate code. The Identifier must be a unique type so that type
  /// aliases can be used to create new components. However the type does not
  /// need to be defined anywhere
  /// eg.
  ///     using Static = Component<bool, class StaticTag>;
  ///
  /// Note, however, that this scheme does not have a mechanism to stop someone
  /// accidentally defining another component that wraps a bool as such:
  ///     using AnotherComp = Component<bool, class StaticTag>;
  /// In this case, Static and AnotherComp are exactly the same types and would
  /// not be differentiable by the EntityComponentManager.
  ///
  /// \tparam DataType Type of the data being wrapped by this component.
  /// \tparam Identifier Unique identifier for the component class, to avoid
  /// collision.
  template <typename DataType, typename Identifier>
  class Component: public BaseComponent
  {
    /// \brief Default constructor
    public: Component();

    /// \brief Constructor
    /// \param[in] _data Data to copy
    public: explicit Component(const DataType &_data);

    /// \brief Constructor data to be moved
    /// \param[in] _data Data to moved
    public: explicit Component(DataType &&_data);

    /// \brief Copy Constructor
    /// \param[in] _component Component component to copy.
    public: Component(const Component &_component);

    /// \brief Move Constructor
    /// \param[in] _component Component component to move.
    public: Component(Component &&_component) noexcept = default;

    /// \brief Destructor.
    public: ~Component() override = default;

    /// \brief Move assignment operator.
    /// \param[in] _component Component component to move.
    /// \return Reference to this.
    public: Component &operator=(
                Component &&_component) noexcept = default;

    /// \brief Copy assignment operator.
    /// \param[in] _component Component component to copy.
    /// \return Reference to this.
    public: Component &operator=(const Component &_component);

    /// \brief Equality operator.
    /// \param[in] _component Component to compare to.
    /// \return True if equal.
    public: bool operator==(const Component &_component) const;

    /// \brief Inequality operator.
    /// \param[in] _component Component to compare to.
    /// \return True if different.
    public: bool operator!=(const Component &_component) const;

    // Documentation inherited
    public: std::string TypeName() const override;

    // Documentation inherited
<<<<<<< HEAD
    public: uint64_t TypeId() const override;

    // Documentation inherited
    public: void Serialize(std::ostream &_out) const override;

    // Documentation inherited
    public: void Deserialize(std::istream &_in) const override;
=======
    public: ComponentTypeId TypeId() const override;
>>>>>>> 42f25232

    /// \brief Get the component data.
    /// \return Mutable reference to the actual component information.
    public: DataType &Data() const;

    /// \brief Private data pointer.
    private: std::unique_ptr<ComponentPrivate<DataType>> dataPtr;

    /// \brief Unique name for this component type. This is set through the
    /// Factory registration.
    public: inline static std::string typeName{""};

    /// \brief Unique ID for this component type. This is set through the
    /// Factory registration.
<<<<<<< HEAD
    public: inline static uint64_t typeId{0};
=======
    public: inline static ComponentTypeId typeId{0};
>>>>>>> 42f25232
  };

  /// \brief Specialization for components that don't wrap any data.
  /// This class to be used to create simple components that represent
  /// just a "tag", while avoiding a lot of boilerplate code. The Identifier
  /// must be a unique type so that type aliases can be used to create new
  /// components. However the type does not need to be defined anywhere eg.
  ///
  ///     using Joint = Component<NoData, class JointTag>;
  ///
  template <typename Identifier>
  class Component<NoData, Identifier> : public BaseComponent
  {
    /// \brief Components with no data are always equal to another instance of
    /// the same type.
    /// \param[in] _component Component to compare to
    /// \return True.
    public: bool operator==(const Component<NoData, Identifier> &) const;

    /// \brief Components with no data are always equal to another instance of
    /// the same type.
    /// \param[in] _component Component to compare to
    /// \return False.
    public: bool operator!=(const Component<NoData, Identifier> &) const;

<<<<<<< HEAD
    /// \brief Components with no data are always serialize to an empty string.
    /// \param[in] _out Out stream.
    /// \param[in] _component Component to stream
    /// \return The same _out stream, unchanged.
    public: friend std::ostream &operator<<(std::ostream &_out,
        const Component<NoData, Identifier> &)
    {
      return _out;
    }

    /// \brief Components with no data are always serialize to an empty string.
    /// \param[in] _out In stream.
    /// \param[in] _component Component to stream
    /// \return The same _in stream, unchanged.
    public: friend std::istream &operator>>(std::istream &_in,
        Component<NoData, Identifier> &)
    {
      return _in;
    }

    /// \brief Unique name for this component type. This is set through the
    /// Factory registration.
    public: inline static std::string typeName{""};

    /// \brief Unique ID for this component type. This is set through the
    /// Factory registration.
    public: inline static uint64_t typeId{0};
=======
    // Documentation inherited
    public: std::string TypeName() const override;

    // Documentation inherited
    public: uint64_t TypeId() const override;

    /// \brief Unique name for this component type. This is set through the
    /// Factory registration.
    public: inline static std::string typeName{""};

    /// \brief Unique ID for this component type. This is set through the
    /// Factory registration.
    public: inline static ComponentTypeId typeId{0};
>>>>>>> 42f25232
  };

  template <typename DataType>
  class ComponentPrivate
  {
    /// \brief Default constructor
    public: ComponentPrivate() = default;

    /// \brief Constructor.
    /// \param[in] _component Component data.
    public: explicit ComponentPrivate(DataType _data)
            : data(std::move(_data))
    {
    }

    /// \brief The data being wrapped.
    public: DataType data;
  };

  //////////////////////////////////////////////////
  template <typename DataType, typename Identifier>
  Component<DataType, Identifier>::Component()
    : dataPtr(std::make_unique<ComponentPrivate<DataType>>())
  {
  }

  //////////////////////////////////////////////////
  template <typename DataType, typename Identifier>
  Component<DataType, Identifier>::Component(const DataType &_data)
    : dataPtr(std::make_unique<ComponentPrivate<DataType>>(_data))
  {
  }

  //////////////////////////////////////////////////
  template <typename DataType, typename Identifier>
  Component<DataType, Identifier>::Component(DataType &&_data)
    : dataPtr(std::make_unique<ComponentPrivate<DataType>>(std::move(_data)))
  {
  }

  //////////////////////////////////////////////////
  template <typename DataType, typename Identifier>
  Component<DataType, Identifier>::Component(
      const Component<DataType, Identifier> &_component)
      : dataPtr(std::make_unique<ComponentPrivate<DataType>>(
            _component.Data()))
  {
  }

  //////////////////////////////////////////////////
  template <typename DataType, typename Identifier>
  DataType &Component<DataType, Identifier>::Data() const
  {
    return this->dataPtr->data;
  }

  //////////////////////////////////////////////////
  template <typename DataType, typename Identifier>
  Component<DataType, Identifier> &Component<DataType, Identifier>::
  operator=(const Component<DataType, Identifier> &_component)
  {
    this->dataPtr->data = _component.Data();
    return *this;
  }

  //////////////////////////////////////////////////
  template <typename DataType, typename Identifier>
  bool Component<DataType, Identifier>::
  operator==(const Component<DataType, Identifier> &_component) const
  {
    return this->dataPtr->data == _component.Data();
  }

  //////////////////////////////////////////////////
  template <typename DataType, typename Identifier>
  bool Component<DataType, Identifier>::
  operator!=(const Component<DataType, Identifier> &_component) const
  {
    return this->dataPtr->data != _component.Data();
  }

  //////////////////////////////////////////////////
  template <typename DataType, typename Identifier>
<<<<<<< HEAD
  void Component<DataType, Identifier>::Serialize(std::ostream &_out) const
  {
    toStream<DataType, Identifier>(_out, this->Data());
  }

  //////////////////////////////////////////////////
  template <typename DataType, typename Identifier>
  void Component<DataType, Identifier>::Deserialize(std::istream &_in) const
  {
    fromStream<DataType, Identifier>(_in, this->Data());
  }

  //////////////////////////////////////////////////
  template <typename DataType, typename Identifier>
=======
>>>>>>> 42f25232
  std::string Component<DataType, Identifier>::TypeName() const
  {
    return typeName;
  }

  //////////////////////////////////////////////////
  template <typename DataType, typename Identifier>
<<<<<<< HEAD
  uint64_t Component<DataType, Identifier>::TypeId() const
=======
  ComponentTypeId Component<DataType, Identifier>::TypeId() const
>>>>>>> 42f25232
  {
    return typeId;
  }

  //////////////////////////////////////////////////
  template <typename Identifier>
  bool Component<NoData, Identifier>::operator==(
      const Component<NoData, Identifier> &) const
  {
    return true;
  }

  //////////////////////////////////////////////////
  template <typename Identifier>
  bool Component<NoData, Identifier>::operator!=(
      const Component<NoData, Identifier> &) const
  {
    return false;
  }

  //////////////////////////////////////////////////
  template <typename Identifier>
  std::string Component<NoData, Identifier>::TypeName() const
  {
    return typeName;
  }

  //////////////////////////////////////////////////
  template <typename Identifier>
  ComponentTypeId Component<NoData, Identifier>::TypeId() const
  {
    return typeId;
  }
}
}
}
}
#endif<|MERGE_RESOLUTION|>--- conflicted
+++ resolved
@@ -126,22 +126,15 @@
     /// \brief Default destructor.
     public: virtual ~BaseComponent() = default;
 
-<<<<<<< HEAD
-    /// \brief
-    public: virtual std::string TypeName() const
-    {
-      ignwarn << "Requesting name of BaseComponent class. Will receive empty "
-              << "string." << std::endl;
-      return std::string();
-    };
-
-    /// \brief
-    public: virtual uint64_t TypeId() const
-    {
-      ignwarn << "Requesting ID of BaseComponent class. Will receive zero."
-              << std::endl;
-      return 0u;
-    };
+    /// \brief Returns the unique name for the component's type.
+    /// The name is manually chosen during the Factory registration.
+    public: virtual std::string TypeName() const = 0;
+
+    /// \brief Returns the unique ID for the component's type.
+    /// The ID is derived from the name that is manually chosen during the
+    /// Factory registration and is guaranteed to be the same across compilers
+    /// and runs.
+    public: virtual ComponentTypeId TypeId() const = 0;
 
     /// \brief Stream insertion operator. It exposes the component's serialized
     /// state which can be recreated by `operator>>`.
@@ -204,17 +197,6 @@
               << "the `Deserialize` function. Component will not be "
               << "deserialized." << std::endl;
     };
-=======
-    /// \brief Returns the unique name for the component's type.
-    /// The name is manually chosen during the Factory registration.
-    public: virtual std::string TypeName() const = 0;
-
-    /// \brief Returns the unique ID for the component's type.
-    /// The ID is derived from the name that is manually chosen during the
-    /// Factory registration and is guaranteed to be the same across compilers
-    /// and runs.
-    public: virtual ComponentTypeId TypeId() const = 0;
->>>>>>> 42f25232
   };
 
   /// \brief A component type that wraps any data type. The intention is for
@@ -284,17 +266,13 @@
     public: std::string TypeName() const override;
 
     // Documentation inherited
-<<<<<<< HEAD
-    public: uint64_t TypeId() const override;
+    public: ComponentTypeId TypeId() const override;
 
     // Documentation inherited
     public: void Serialize(std::ostream &_out) const override;
 
     // Documentation inherited
     public: void Deserialize(std::istream &_in) const override;
-=======
-    public: ComponentTypeId TypeId() const override;
->>>>>>> 42f25232
 
     /// \brief Get the component data.
     /// \return Mutable reference to the actual component information.
@@ -309,11 +287,7 @@
 
     /// \brief Unique ID for this component type. This is set through the
     /// Factory registration.
-<<<<<<< HEAD
-    public: inline static uint64_t typeId{0};
-=======
     public: inline static ComponentTypeId typeId{0};
->>>>>>> 42f25232
   };
 
   /// \brief Specialization for components that don't wrap any data.
@@ -339,7 +313,6 @@
     /// \return False.
     public: bool operator!=(const Component<NoData, Identifier> &) const;
 
-<<<<<<< HEAD
     /// \brief Components with no data are always serialize to an empty string.
     /// \param[in] _out Out stream.
     /// \param[in] _component Component to stream
@@ -360,28 +333,19 @@
       return _in;
     }
 
+    // Documentation inherited
+    public: std::string TypeName() const override;
+
+    // Documentation inherited
+    public: uint64_t TypeId() const override;
+
     /// \brief Unique name for this component type. This is set through the
     /// Factory registration.
     public: inline static std::string typeName{""};
 
     /// \brief Unique ID for this component type. This is set through the
     /// Factory registration.
-    public: inline static uint64_t typeId{0};
-=======
-    // Documentation inherited
-    public: std::string TypeName() const override;
-
-    // Documentation inherited
-    public: uint64_t TypeId() const override;
-
-    /// \brief Unique name for this component type. This is set through the
-    /// Factory registration.
-    public: inline static std::string typeName{""};
-
-    /// \brief Unique ID for this component type. This is set through the
-    /// Factory registration.
     public: inline static ComponentTypeId typeId{0};
->>>>>>> 42f25232
   };
 
   template <typename DataType>
@@ -465,7 +429,6 @@
 
   //////////////////////////////////////////////////
   template <typename DataType, typename Identifier>
-<<<<<<< HEAD
   void Component<DataType, Identifier>::Serialize(std::ostream &_out) const
   {
     toStream<DataType, Identifier>(_out, this->Data());
@@ -480,8 +443,6 @@
 
   //////////////////////////////////////////////////
   template <typename DataType, typename Identifier>
-=======
->>>>>>> 42f25232
   std::string Component<DataType, Identifier>::TypeName() const
   {
     return typeName;
@@ -489,11 +450,7 @@
 
   //////////////////////////////////////////////////
   template <typename DataType, typename Identifier>
-<<<<<<< HEAD
-  uint64_t Component<DataType, Identifier>::TypeId() const
-=======
   ComponentTypeId Component<DataType, Identifier>::TypeId() const
->>>>>>> 42f25232
   {
     return typeId;
   }
