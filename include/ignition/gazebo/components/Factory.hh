/*
 * Copyright (C) 2019 Open Source Robotics Foundation
 *
 * Licensed under the Apache License, Version 2.0 (the "License");
 * you may not use this file except in compliance with the License.
 * You may obtain a copy of the License at
 *
 *     http://www.apache.org/licenses/LICENSE-2.0
 *
 * Unless required by applicable law or agreed to in writing, software
 * distributed under the License is distributed on an "AS IS" BASIS,
 * WITHOUT WARRANTIES OR CONDITIONS OF ANY KIND, either express or implied.
 * See the License for the specific language governing permissions and
 * limitations under the License.
 *
*/
#ifndef IGNITION_GAZEBO_COMPONENTS_FACTORY_HH_
#define IGNITION_GAZEBO_COMPONENTS_FACTORY_HH_

#include <cstring>
#include <map>
#include <memory>
#include <string>
#include <vector>

#include <ignition/common/SingletonT.hh>
#include <ignition/common/Util.hh>
#include <ignition/gazebo/components/Component.hh>
#include <ignition/gazebo/detail/ComponentStorageBase.hh>
#include <ignition/gazebo/config.hh>
#include <ignition/gazebo/Export.hh>
#include <ignition/gazebo/Types.hh>

namespace ignition
{
namespace gazebo
{
// Inline bracket to help doxygen filtering.
inline namespace IGNITION_GAZEBO_VERSION_NAMESPACE {
namespace components
{
  /// \brief A base class for an object responsible for creating components.
  class IGNITION_GAZEBO_VISIBLE ComponentDescriptorBase
  {
    /// \brief Destructor
    public: virtual ~ComponentDescriptorBase() = default;

    /// \brief Create an instance of a Component.
    /// \return Pointer to a component.
    public: virtual std::unique_ptr<BaseComponent> Create() const = 0;
  };

  /// \brief A class for an object responsible for creating components.
  /// \tparam ComponentTypeT type of component to describe.
  template <typename ComponentTypeT>
  class IGNITION_GAZEBO_VISIBLE ComponentDescriptor
    : public ComponentDescriptorBase
  {
    /// \brief Create an instance of a ComponentTypeT Component.
    /// \return Pointer to a component.
    public: std::unique_ptr<BaseComponent> Create() const override
    {
      return std::make_unique<ComponentTypeT>();
    }
  };

  /// \brief A base class for an object responsible for creating storages.
  class IGNITION_GAZEBO_VISIBLE StorageDescriptorBase
  {
    /// \brief Destructor
    public: virtual ~StorageDescriptorBase() = default;

    /// \brief Create an instance of a storage.
    /// \return Pointer to a storage.
    public: virtual std::unique_ptr<ComponentStorageBase> Create() const  = 0;
  };

  /// \brief A class for an object responsible for creating storages.
  /// \tparam ComponentTypeT type of component that the storage will hold.
  template <typename ComponentTypeT>
  class IGNITION_GAZEBO_VISIBLE StorageDescriptor
    : public StorageDescriptorBase
  {
    /// \brief Create an instance of a storage that holds ComponentTypeT
    /// components.
    /// \return Pointer to a component.
    public: std::unique_ptr<ComponentStorageBase> Create() const override
    {
      return std::make_unique<ComponentStorage<ComponentTypeT>>();
    }
  };

  /// \brief A factory that generates a component based on a string type.
  class IGNITION_GAZEBO_VISIBLE Factory
      : public ignition::common::SingletonT<Factory>
  {
    /// \brief Register a component so that the factory can create instances
    /// of the component and its storage based on an ID.
    /// \param[in] _type Type of component to register.
    /// \param[in] _compDesc Object to manage the creation of ComponentTypeT
    ///  objects.
    /// \param[in] _storageDesc Object to manage the creation of storages for
    /// objects of type ComponentTypeT.
    /// \tparam ComponentTypeT Type of component to register.
    public: template<typename ComponentTypeT>
<<<<<<< HEAD
    void Register(ComponentDescriptorBase *_compDesc,
                  StorageDescriptorBase *_storageDesc = nullptr)
    {
=======
    void Register(const std::string &_type, ComponentDescriptorBase *_compDesc,
      StorageDescriptorBase *_storageDesc)
    {
      auto typeHash = ignition::common::hash64(_type);

      // Every time a plugin which uses a component type is loaded, it attempts
      // to register it again, so we skip it.
      if (ComponentTypeT::typeId != 0)
      {
        return;
      }

      // Initialize static member variable
      ComponentTypeT::typeId = typeHash;

>>>>>>> 4a3653d3
      // Keep track of all types
      this->compsById[ComponentTypeT::typeId] = _compDesc;
      this->storagesById[ComponentTypeT::typeId] = _storageDesc;
    }

    /// \brief Unregister a component so that the factory can't create instances
    /// of the component or its storage anymore.
    /// \tparam ComponentTypeT Type of component to unregister.
    public: template<typename ComponentTypeT>
    void Unregister()
    {
      // Not registered
      if (ComponentTypeT::typeId == 0)
      {
        return;
      }

      {
        auto it = this->compsById.find(ComponentTypeT::typeId);
        if (it != this->compsById.end())
        {
          delete it->second;
          this->compsById.erase(it);
        }
      }

      {
        auto it = this->storagesById.find(ComponentTypeT::typeId);
        if (it != this->storagesById.end())
        {
          delete it->second;
          this->storagesById.erase(it);
        }
      }

      ComponentTypeT::typeId = 0;
    }

    /// \brief Create a new instance of a component.
    /// \return Pointer to a component. Null if the component
    /// type could not be handled.
    /// \tparam ComponentTypeT component type requested
    public: template<typename ComponentTypeT>
    std::unique_ptr<ComponentTypeT> New()
    {
      return std::unique_ptr<ComponentTypeT>(static_cast<ComponentTypeT *>(
            this->New(ComponentTypeT::typeId).release()));
    }

    /// \brief Create a new instance of a component.
    /// \param[in] _type Component id to create.
    /// \return Pointer to a component. Null if the component
    /// type could not be handled.
    public: std::unique_ptr<components::BaseComponent> New(
        const ComponentTypeId &_type)
    {
      // Create a new component if a FactoryFn has been assigned to this type.
      std::unique_ptr<components::BaseComponent> comp;
      auto it = this->compsById.find(_type);
      if (it != this->compsById.end() && nullptr != it->second)
        comp = it->second->Create();

      return comp;
    }

    /// \brief Create a new instance of a component storage.
    /// \param[in] _typeId Type of component which the storage will hold.
    /// \return Pointer to a storage. Null if the component type could not be
    /// handled.
    public: std::unique_ptr<ComponentStorageBase> NewStorage(
        const ComponentTypeId &_typeId)
    {
      std::unique_ptr<ComponentStorageBase> storage;
      auto it = this->storagesById.find(_typeId);
      if (it != this->storagesById.end() && nullptr != it->second)
        storage = it->second->Create();

      return storage;
    }

    /// \brief Get all the registered component types by ID.
    /// return Vector of component IDs.
    public: std::vector<uint64_t> TypeIds() const
    {
      std::vector<ComponentTypeId> types;

      // Return the list of all known component types.
      for (const auto &comp : this->compsById)
        types.push_back(comp.first);

      return types;
    }

    /// \brief A list of registered components where the key is its id.
    ///
    /// Note about compsByName and compsById. The maps store pointers as the
    /// values, but never cleans them up, which may (at first glance) seem like
    /// incorrect behavior. This is not a mistake. Since ComponentDescriptors
    /// are created at the point in the code where components are defined, this
    /// generally ends up in a shared library that will be loaded at runtime.
    ///
    /// Because this and the plugin loader both use static variables, and the
    /// order of static initialization and destruction are not guaranteed, this
    /// can lead to a scenario where the shared library is unloaded (with the
    /// ComponentDescriptor), but the Factory still exists. For this reason,
    /// we just keep a pointer, which will dangle until the program is shutdown.
    private: std::map<ComponentTypeId, ComponentDescriptorBase *> compsById;

    /// \brief A list of registered storages where the key is its component's
    /// type id.
    private: std::map<ComponentTypeId, StorageDescriptorBase *> storagesById;
  };

  /// \brief Static component registration macro.
  ///
  /// Use this macro to register components.
  ///
  /// \detail Each time a plugin which uses a component is loaded, it tries to
  /// register the component again, so we prevent that.
  /// \param[in] _compType Component type name.
  /// \param[in] _classname Class name for component.
  #define IGN_GAZEBO_REGISTER_COMPONENT(_compType, _classname) \
  template<> \
  const ignition::gazebo::ComponentTypeId  \
    ignition::gazebo::components::Component< \
        _classname::Type, _classname::Tag>::typeId = \
        ignition::common::hash64(_compType); \
  class IGNITION_GAZEBO_VISIBLE IgnGazeboComponents##_classname \
  { \
    public: IgnGazeboComponents##_classname() \
    { \
      if (_classname::typeId != 0) \
        return; \
      using namespace ignition;\
      using Desc = gazebo::components::ComponentDescriptor<_classname>; \
      using StorageDesc = gazebo::components::StorageDescriptor<_classname>; \
      gazebo::components::Factory::Instance()->Register<_classname>(\
        new Desc(), new StorageDesc());\
    } \
  }; \
  static IgnGazeboComponents##_classname\
    IgnitionGazeboComponentsInitializer##_classname;
}
}
}
}

#endif<|MERGE_RESOLUTION|>--- conflicted
+++ resolved
@@ -96,34 +96,21 @@
   {
     /// \brief Register a component so that the factory can create instances
     /// of the component and its storage based on an ID.
-    /// \param[in] _type Type of component to register.
     /// \param[in] _compDesc Object to manage the creation of ComponentTypeT
     ///  objects.
     /// \param[in] _storageDesc Object to manage the creation of storages for
     /// objects of type ComponentTypeT.
     /// \tparam ComponentTypeT Type of component to register.
     public: template<typename ComponentTypeT>
-<<<<<<< HEAD
     void Register(ComponentDescriptorBase *_compDesc,
-                  StorageDescriptorBase *_storageDesc = nullptr)
-    {
-=======
-    void Register(const std::string &_type, ComponentDescriptorBase *_compDesc,
       StorageDescriptorBase *_storageDesc)
     {
-      auto typeHash = ignition::common::hash64(_type);
-
-      // Every time a plugin which uses a component type is loaded, it attempts
-      // to register it again, so we skip it.
-      if (ComponentTypeT::typeId != 0)
+      // Already registered
+      if (this->compsById.find(ComponentTypeT::typeId) != this->compsById.end())
       {
         return;
       }
 
-      // Initialize static member variable
-      ComponentTypeT::typeId = typeHash;
-
->>>>>>> 4a3653d3
       // Keep track of all types
       this->compsById[ComponentTypeT::typeId] = _compDesc;
       this->storagesById[ComponentTypeT::typeId] = _storageDesc;
@@ -135,12 +122,6 @@
     public: template<typename ComponentTypeT>
     void Unregister()
     {
-      // Not registered
-      if (ComponentTypeT::typeId == 0)
-      {
-        return;
-      }
-
       {
         auto it = this->compsById.find(ComponentTypeT::typeId);
         if (it != this->compsById.end())
@@ -158,8 +139,6 @@
           this->storagesById.erase(it);
         }
       }
-
-      ComponentTypeT::typeId = 0;
     }
 
     /// \brief Create a new instance of a component.
@@ -255,8 +234,6 @@
   { \
     public: IgnGazeboComponents##_classname() \
     { \
-      if (_classname::typeId != 0) \
-        return; \
       using namespace ignition;\
       using Desc = gazebo::components::ComponentDescriptor<_classname>; \
       using StorageDesc = gazebo::components::StorageDescriptor<_classname>; \
