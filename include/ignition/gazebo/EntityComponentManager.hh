--- conflicted
+++ resolved
@@ -465,7 +465,6 @@
       /// \param[in] _stateMsg Message containing state to be set.
       public: void SetState(const msgs::SerializedState &_stateMsg);
 
-<<<<<<< HEAD
       /// \brief Get a message with the serialized state of the given entities
       /// and components.
       /// \detail The header of the message will not be populated, it is the
@@ -512,17 +511,19 @@
       /// \brief Set the changed state of a component.
       /// \param[in] _entity The entity.
       /// \param[in] _type Type of the component.
-      /// \param[in] _c Changed state value.
+      /// \param[in] _c Changed state value, defaults to one-time-change.
       public: void SetChanged(
-                  const Entity _entity, const ComponentTypeId _type, bool _c);
-=======
+          const Entity _entity, const ComponentTypeId _type,
+          gazebo::ComponentState _c = ComponentState::OneTimeChange);
+
+      /// \brief Mark all components as not changed.
+      protected: void SetAllComponentsUnchanged();
       /// \brief Get a component's state.
       /// \param[in] _entity Entity that contains the component.
       /// \param[in] _typeId Component type ID.
       /// \return Component's current state
       public: gazebo::ComponentState ComponentState(const Entity _entity,
           const ComponentTypeId _typeId) const;
->>>>>>> a51a1667
 
       /// \brief Clear the list of newly added entities so that a call to
       /// EachAdded after this will have no entities to iterate. This function
@@ -676,81 +677,6 @@
       /// \brief Private data pointer.
       private: std::unique_ptr<EntityComponentManagerPrivate> dataPtr;
 
-<<<<<<< HEAD
-=======
-      // Make runners friends so that they can manage entity creation and
-      // removal. This should be safe since runners are internal
-      // to Gazebo.
-      friend class GuiRunner;
-      friend class SimulationRunner;
-
-      // Make network managers friends so they have control over component
-      // states. Like the runners, the managers are internal.
-      friend class NetworkManagerPrimary;
-      friend class NetworkManagerSecondary;
-
-      // Make View a friend so that it can access components.
-      // This should be safe since View is internal to Gazebo.
-      friend class detail::View;
-
-      // The following function are here for ABI compatibility.
-
-
-      /// \brief Get a message with the serialized state of the given entities
-      /// and components.
-      /// \detail The header of the message will not be populated, it is the
-      /// responsibility of the caller to timestamp it before use.
-      /// \param[in] _entities Entities to be serialized. Leave empty to get
-      /// all entities.
-      /// \param[in] _types Type ID of components to be serialized. Leave empty
-      /// to get all components.
-      /// \param[in] _full True to get all the entities and components.
-      /// False will get only components and entities that have changed.
-      public: void State(
-                  msgs::SerializedStateMap &_state,
-                  const std::unordered_set<Entity> &_entities = {},
-                  const std::unordered_set<ComponentTypeId> &_types = {},
-                  bool _full = false) const;
-
-      /// \brief Get a message with the serialized state of all entities and
-      /// components that are changing in the current iteration
-      ///
-      /// Currently supported:
-      /// * New entities and all of their components
-      /// * Removed entities and all of their components
-      ///
-      /// Future work:
-      /// * Entities which had a component added
-      /// * Entities which had a component removed
-      /// * Entities which had a component modified
-      ///
-      /// \param[in] _state New serialized state.
-      /// \detail The header of the message will not be populated, it is the
-      /// responsibility of the caller to timestamp it before use.
-      public: void ChangedState(msgs::SerializedStateMap &_state) const;
-
-      /// \brief Set the absolute state of the ECM from a serialized message.
-      /// Entities / components that are in the new state but not in the old
-      /// one will be created.
-      /// Entities / components that are marked as removed will be removed, but
-      /// they won't be removed if they're not present in the state.
-      /// \detail The header of the message will not be handled, it is the
-      /// responsibility of the caller to use the timestamp.
-      /// \param[in] _stateMsg Message containing state to be set.
-      public: void SetState(const msgs::SerializedStateMap &_stateMsg);
-
-      /// \brief Set the changed state of a component.
-      /// \param[in] _entity The entity.
-      /// \param[in] _type Type of the component.
-      /// \param[in] _c Changed state value, defaults to one-time-change.
-      public: void SetChanged(
-          const Entity _entity, const ComponentTypeId _type,
-          gazebo::ComponentState _c = ComponentState::OneTimeChange);
-
-      /// \brief Mark all components as not changed.
-      protected: void SetAllComponentsUnchanged();
-
->>>>>>> a51a1667
       /// \brief Add an entity and its components to a serialized state message.
       /// \param[out] _msg The state message.
       /// \param[in] _entity The entity to be added.
@@ -771,6 +697,11 @@
       friend class GuiRunner;
       friend class SimulationRunner;
 
+      // Make network managers friends so they have control over component
+      // states. Like the runners, the managers are internal.
+      friend class NetworkManagerPrimary;
+      friend class NetworkManagerSecondary;
+
       // Make View a friend so that it can access components.
       // This should be safe since View is internal to Gazebo.
       friend class detail::View;
