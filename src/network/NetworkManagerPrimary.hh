--- conflicted
+++ resolved
@@ -61,17 +61,10 @@
     {
       // Documentation inherited
       public: explicit NetworkManagerPrimary(
-<<<<<<< HEAD
-                  std::function<void(const UpdateInfo &_info)> _stepFunction,
-                  EntityComponentManager &_ecm, EventManager *_eventMgr,
-                  const NetworkConfig &_config,
-                  const NodeOptions &_options);
-=======
           const std::function<void(const UpdateInfo &_info)> &_stepFunction,
           EntityComponentManager &_ecm, EventManager *_eventMgr,
           const NetworkConfig &_config,
           const NodeOptions &_options);
->>>>>>> b3cb14d1
 
       // Documentation inherited
       public: void Handshake() override;
@@ -94,17 +87,6 @@
       /// peers.
       public: std::map<std::string, SecondaryControl::Ptr>& Secondaries();
 
-<<<<<<< HEAD
-      /// \brief Callback for service stepping secondaries.
-      /// \param[in] _res Response containing secondary's updated state.
-      /// \param[in] _result False if failed.
-      private: void OnStepResponse(const msgs::SerializedState &_res,
-          const bool _result);
-      private: void OnStepAck(const msgs::SerializedState &_res);
-
-      private: bool SecondariesCanStep() const;
-      private: void PopulateAffinities(private_msgs::SimulationStep &_msg);
-=======
       /// \brief Callback for step ack messages.
       /// \param[in] _msg Message containing secondary's updated state.
       private: void OnStepAck(const msgs::SerializedState &_msg);
@@ -121,7 +103,6 @@
       /// \param[in] _performer Performer entity.
       /// \param[in] _secondary Secondary identifier.
       /// \param[out] _msg Message to be populated.
->>>>>>> b3cb14d1
       private: void SetAffinity(Entity _performer,
           const std::string &_secondary, private_msgs::PerformerAffinity *_msg);
 
