/*
 * Copyright (C) 2018 Open Source Robotics Foundation
 *
 * Licensed under the Apache License, Version 2.0 (the "License");
 * you may not use this file except in compliance with the License.
 * You may obtain a copy of the License at
 *
 *     http://www.apache.org/licenses/LICENSE-2.0
 *
 * Unless required by applicable law or agreed to in writing, software
 * distributed under the License is distributed on an "AS IS" BASIS,
 * WITHOUT WARRANTIES OR CONDITIONS OF ANY KIND, either express or implied.
 * See the License for the specific language governing permissions and
 * limitations under the License.
 *
 */
#ifndef IGNITION_GAZEBO_NETWORK_PEERINFO_HH_
#define IGNITION_GAZEBO_NETWORK_PEERINFO_HH_

#include <string>

#include <ignition/gazebo/config.hh>
#include <ignition/gazebo/Export.hh>

#include "NetworkRole.hh"
#include "msgs/peer_info.pb.h"

namespace ignition
{
  namespace gazebo
  {
    // Inline bracket to help doxygen filtering.
    inline namespace IGNITION_GAZEBO_VERSION_NAMESPACE {
    class IGNITION_GAZEBO_VISIBLE PeerInfo {
      /// \brief Constructor
      public: explicit PeerInfo(const NetworkRole &_role = NetworkRole::None);

      /// \brief Get the namespace for this peer.
      /// \return The namespace.
      public: std::string Namespace() const;

      /// \brief Unique peer ID in the network
      public: std::string id;

      /// \brief Peer hostname
      public: std::string hostname;

      /// \brief Peer's role in the network
      public: NetworkRole role;
    };
    }

    /// \brief Construct a `PeerInfo` object from a message.
    /// \param[in] _proto Message
    /// \result Equivalent PeerInfo
<<<<<<< HEAD
    IGNITION_GAZEBO_VISIBLE PeerInfo fromProto(const private_msgs::PeerInfo &_proto);
=======
    IGNITION_GAZEBO_VISIBLE PeerInfo fromProto(
        const private_msgs::PeerInfo &_proto);
>>>>>>> fa0c84a7

    /// \brief Construct a `PeerInfo` message from an object.
    /// \param[in] _info Peer info object
    /// \result Equivalent message
<<<<<<< HEAD
    IGNITION_GAZEBO_VISIBLE private_msgs::PeerInfo toProto(const PeerInfo &_info);
=======
    IGNITION_GAZEBO_VISIBLE private_msgs::PeerInfo toProto(
        const PeerInfo &_info);
>>>>>>> fa0c84a7
  }  // namespace gazebo
}  // namespace ignition

#endif  // IGNITION_GAZEBO_NETWORK_PEERINFO_HH_
<|MERGE_RESOLUTION|>--- conflicted
+++ resolved
@@ -53,22 +53,14 @@
     /// \brief Construct a `PeerInfo` object from a message.
     /// \param[in] _proto Message
     /// \result Equivalent PeerInfo
-<<<<<<< HEAD
-    IGNITION_GAZEBO_VISIBLE PeerInfo fromProto(const private_msgs::PeerInfo &_proto);
-=======
     IGNITION_GAZEBO_VISIBLE PeerInfo fromProto(
         const private_msgs::PeerInfo &_proto);
->>>>>>> fa0c84a7
 
     /// \brief Construct a `PeerInfo` message from an object.
     /// \param[in] _info Peer info object
     /// \result Equivalent message
-<<<<<<< HEAD
-    IGNITION_GAZEBO_VISIBLE private_msgs::PeerInfo toProto(const PeerInfo &_info);
-=======
     IGNITION_GAZEBO_VISIBLE private_msgs::PeerInfo toProto(
         const PeerInfo &_info);
->>>>>>> fa0c84a7
   }  // namespace gazebo
 }  // namespace ignition
 
