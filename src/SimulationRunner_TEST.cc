--- conflicted
+++ resolved
@@ -1003,20 +1003,12 @@
 }
 
 /////////////////////////////////////////////////
-<<<<<<< HEAD
-TEST_P(SimulationRunnerTest, CreateEntitiesOnCurrentLevel)
-=======
 TEST_P(SimulationRunnerTest, GuiInfo)
->>>>>>> e0499223
 {
   // Load SDF file
   sdf::Root root;
   root.Load(std::string(PROJECT_SOURCE_PATH) +
-<<<<<<< HEAD
-      "/test/worlds/shapes_levels.sdf");
-=======
       "/test/worlds/shapes.sdf");
->>>>>>> e0499223
 
   ASSERT_EQ(1u, root.WorldCount());
 
@@ -1024,7 +1016,40 @@
   auto systemLoader = std::make_shared<SystemLoader>();
   SimulationRunner runner(root.WorldByIndex(0), systemLoader);
 
-<<<<<<< HEAD
+  // Create requester
+  transport::Node node;
+
+  bool result{false};
+  unsigned int timeout{5000};
+  msgs::GUI res;
+
+  EXPECT_TRUE(node.Request("/world/default/gui/info", timeout, res, result));
+  EXPECT_TRUE(result);
+
+  ASSERT_EQ(1, res.plugin_size());
+
+  auto plugin = res.plugin(0);
+  EXPECT_EQ("3D View", plugin.name());
+  EXPECT_EQ("Scene3D", plugin.filename());
+  EXPECT_NE(plugin.innerxml().find("<ignition-gui>"), std::string::npos);
+  EXPECT_NE(plugin.innerxml().find("<ambient_light>"), std::string::npos);
+  EXPECT_NE(plugin.innerxml().find("<pose_topic>"), std::string::npos);
+}
+
+/////////////////////////////////////////////////
+TEST_P(SimulationRunnerTest, CreateEntitiesOnCurrentLevel)
+{
+  // Load SDF file
+  sdf::Root root;
+  root.Load(std::string(PROJECT_SOURCE_PATH) +
+      "/test/worlds/shapes_levels.sdf");
+
+  ASSERT_EQ(1u, root.WorldCount());
+
+  // Create simulation runner
+  auto systemLoader = std::make_shared<SystemLoader>();
+  SimulationRunner runner(root.WorldByIndex(0), systemLoader);
+
   // Check component types
   EXPECT_TRUE(runner.EntityCompMgr().HasComponentType(
       EntityComponentManager::ComponentType<components::World>()));
@@ -1421,29 +1446,6 @@
   EXPECT_EQ(1u, lightCount);
 }
 
-
-=======
-  // Create requester
-  transport::Node node;
-
-  bool result{false};
-  unsigned int timeout{5000};
-  msgs::GUI res;
-
-  EXPECT_TRUE(node.Request("/world/default/gui/info", timeout, res, result));
-  EXPECT_TRUE(result);
-
-  ASSERT_EQ(1, res.plugin_size());
-
-  auto plugin = res.plugin(0);
-  EXPECT_EQ("3D View", plugin.name());
-  EXPECT_EQ("Scene3D", plugin.filename());
-  EXPECT_NE(plugin.innerxml().find("<ignition-gui>"), std::string::npos);
-  EXPECT_NE(plugin.innerxml().find("<ambient_light>"), std::string::npos);
-  EXPECT_NE(plugin.innerxml().find("<pose_topic>"), std::string::npos);
-}
-
->>>>>>> e0499223
 // Run multiple times. We want to make sure that static globals don't cause
 // problems.
 INSTANTIATE_TEST_CASE_P(ServerRepeat, SimulationRunnerTest,
