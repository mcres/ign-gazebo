/*
 * Copyright (C) 2018 Open Source Robotics Foundation
 *
 * Licensed under the Apache License, Version 2.0 (the "License");
 * you may not use this file except in compliance with the License.
 * You may obtain a copy of the License at
 *
 *     http://www.apache.org/licenses/LICENSE-2.0
 *
 * Unless required by applicable law or agreed to in writing, software
 * distributed under the License is distributed on an "AS IS" BASIS,
 * WITHOUT WARRANTIES OR CONDITIONS OF ANY KIND, either express or implied.
 * See the License for the specific language governing permissions and
 * limitations under the License.
 *
*/

#include <gtest/gtest.h>
#include <ignition/common/Console.hh>
#include <ignition/transport/Node.hh>
#include <sdf/Box.hh>
#include <sdf/Cylinder.hh>
#include <sdf/Joint.hh>
#include <sdf/JointAxis.hh>
#include <sdf/Model.hh>
#include <sdf/Root.hh>
#include <sdf/Sphere.hh>

#include "ignition/gazebo/test_config.hh"
#include "ignition/gazebo/components/CanonicalLink.hh"
#include "ignition/gazebo/components/ChildLinkName.hh"
#include "ignition/gazebo/components/Collision.hh"
#include "ignition/gazebo/components/Geometry.hh"
#include "ignition/gazebo/components/Inertial.hh"
#include "ignition/gazebo/components/Joint.hh"
#include "ignition/gazebo/components/JointAxis.hh"
#include "ignition/gazebo/components/JointType.hh"
#include "ignition/gazebo/components/Light.hh"
#include "ignition/gazebo/components/Link.hh"
#include "ignition/gazebo/components/Material.hh"
#include "ignition/gazebo/components/Model.hh"
#include "ignition/gazebo/components/Name.hh"
#include "ignition/gazebo/components/ParentEntity.hh"
#include "ignition/gazebo/components/ParentLinkName.hh"
#include "ignition/gazebo/components/Pose.hh"
#include "ignition/gazebo/components/Visual.hh"
#include "ignition/gazebo/components/World.hh"
#include "ignition/gazebo/Events.hh"
#include "SimulationRunner.hh"

namespace ignition
{
namespace gazebo
{
<<<<<<< HEAD
  using IntComponent = components::Component<int, class IntComponentTag>;
  using DoubleComponent = components::Component<double, class DoubleComponentTag>;
=======
using IntComponent = components::Component<int, class IntComponentTag>;
using DoubleComponent = components::Component<double, class DoubleComponentTag>;
>>>>>>> c20613e7
}
}

using namespace ignition;
using namespace gazebo;

class SimulationRunnerTest : public ::testing::TestWithParam<int>
{
  // Documentation inherited
  protected: void SetUp() override
  {
    common::Console::SetVerbosity(4);

    setenv("IGN_GAZEBO_SYSTEM_PLUGIN_PATH",
      (std::string(PROJECT_BINARY_PATH) + "/lib").c_str(), 1);
  }
};

std::vector<msgs::Clock> clockMsgs;

/////////////////////////////////////////////////
void clockCb(const msgs::Clock &_msg)
{
  clockMsgs.push_back(_msg);
}

/////////////////////////////////////////////////
TEST_P(SimulationRunnerTest, CreateEntities)
{
  // Load SDF file
  sdf::Root root;
  root.Load(std::string(PROJECT_SOURCE_PATH) +
      "/test/worlds/shapes.sdf");

  ASSERT_EQ(1u, root.WorldCount());

  // Create simulation runner
  auto systemLoader = std::make_shared<SystemLoader>();
  SimulationRunner runner(root.WorldByIndex(0), systemLoader);

  // Check component types
  EXPECT_TRUE(runner.EntityCompMgr().HasComponentType(
      EntityComponentManager::ComponentType<components::World>()));
  EXPECT_TRUE(runner.EntityCompMgr().HasComponentType(
      EntityComponentManager::ComponentType<components::Model>()));
  EXPECT_TRUE(runner.EntityCompMgr().HasComponentType(
      EntityComponentManager::ComponentType<components::CanonicalLink>()));
  EXPECT_TRUE(runner.EntityCompMgr().HasComponentType(
      EntityComponentManager::ComponentType<components::Link>()));
  EXPECT_TRUE(runner.EntityCompMgr().HasComponentType(
      EntityComponentManager::ComponentType<components::Collision>()));
  EXPECT_TRUE(runner.EntityCompMgr().HasComponentType(
      EntityComponentManager::ComponentType<components::Visual>()));
  EXPECT_TRUE(runner.EntityCompMgr().HasComponentType(
      EntityComponentManager::ComponentType<components::Light>()));
  EXPECT_TRUE(runner.EntityCompMgr().HasComponentType(
      EntityComponentManager::ComponentType<components::Name>()));
  EXPECT_TRUE(runner.EntityCompMgr().HasComponentType(
      EntityComponentManager::ComponentType<components::ParentEntity>()));
  EXPECT_TRUE(runner.EntityCompMgr().HasComponentType(
      EntityComponentManager::ComponentType<components::Geometry>()));
  EXPECT_TRUE(runner.EntityCompMgr().HasComponentType(
      EntityComponentManager::ComponentType<components::Material>()));
  EXPECT_TRUE(runner.EntityCompMgr().HasComponentType(
      EntityComponentManager::ComponentType<components::Inertial>()));

  // Check entities
  // 1 x world + 1 x (default) level + 3 x model + 3 x link + 3 x collision + 3
  // x visual + 1 x light
  EXPECT_EQ(15u, runner.EntityCompMgr().EntityCount());

  // Check worlds
  unsigned int worldCount{0};
  Entity worldEntity = kNullEntity;
  runner.EntityCompMgr().Each<components::World,
                            components::Name>(
    [&](const Entity &_entity,
        const components::World *_world,
        const components::Name *_name)->bool
    {
      EXPECT_NE(nullptr, _world);
      EXPECT_NE(nullptr, _name);

      EXPECT_EQ("default", _name->Data());

      worldCount++;

      worldEntity = _entity;
      return true;
    });

  EXPECT_EQ(1u, worldCount);
  EXPECT_NE(kNullEntity, worldEntity);

  // Check models
  unsigned int modelCount{0};
  Entity boxModelEntity = kNullEntity;
  Entity cylModelEntity = kNullEntity;
  Entity sphModelEntity = kNullEntity;
  runner.EntityCompMgr().Each<components::Model,
                            components::Pose,
                            components::ParentEntity,
                            components::Name>(
    [&](const Entity &_entity,
        const components::Model *_model,
        const components::Pose *_pose,
        const components::ParentEntity *_parent,
        const components::Name *_name)->bool
    {
      EXPECT_NE(nullptr, _model);
      EXPECT_NE(nullptr, _pose);
      EXPECT_NE(nullptr, _parent);
      EXPECT_NE(nullptr, _name);

      modelCount++;

      EXPECT_EQ(worldEntity, _parent->Data());
      if (modelCount == 1)
      {
        EXPECT_EQ(ignition::math::Pose3d(1, 2, 3, 0, 0, 1),
            _pose->Data());
        EXPECT_EQ("box", _name->Data());
        boxModelEntity = _entity;
      }
      else if (modelCount == 2)
      {
        EXPECT_EQ(ignition::math::Pose3d(-1, -2, -3, 0, 0, 1),
            _pose->Data());
        EXPECT_EQ("cylinder", _name->Data());
        cylModelEntity = _entity;
      }
      else if (modelCount == 3)
      {
        EXPECT_EQ(ignition::math::Pose3d(0, 0, 0, 0, 0, 1),
            _pose->Data());
        EXPECT_EQ("sphere", _name->Data());
        sphModelEntity = _entity;
      }
      return true;
    });

  EXPECT_EQ(3u, modelCount);
  EXPECT_NE(kNullEntity, boxModelEntity);
  EXPECT_NE(kNullEntity, cylModelEntity);
  EXPECT_NE(kNullEntity, sphModelEntity);

  // Check links
  unsigned int linkCount{0};
  Entity boxLinkEntity = kNullEntity;
  Entity cylLinkEntity = kNullEntity;
  Entity sphLinkEntity = kNullEntity;
  runner.EntityCompMgr().Each<components::Link,
                            components::Pose,
                            components::ParentEntity,
                            components::Name>(
    [&](const Entity &_entity,
        const components::Link *_link,
        const components::Pose *_pose,
        const components::ParentEntity *_parent,
        const components::Name *_name)->bool
    {
      EXPECT_NE(nullptr, _link);
      EXPECT_NE(nullptr, _pose);
      EXPECT_NE(nullptr, _parent);
      EXPECT_NE(nullptr, _name);

      linkCount++;

      if (linkCount == 1)
      {
        EXPECT_EQ(ignition::math::Pose3d(0.1, 0.1, 0.1, 0, 0, 0),
            _pose->Data());
        EXPECT_EQ("box_link", _name->Data());
        EXPECT_EQ(boxModelEntity, _parent->Data());
        boxLinkEntity = _entity;
      }
      else if (linkCount == 2)
      {
        EXPECT_EQ(ignition::math::Pose3d(0.2, 0.2, 0.2, 0, 0, 0),
            _pose->Data());
        EXPECT_EQ("cylinder_link", _name->Data());
        EXPECT_EQ(cylModelEntity, _parent->Data());
        cylLinkEntity = _entity;
      }
      else if (linkCount == 3)
      {
        EXPECT_EQ(ignition::math::Pose3d(0.3, 0.3, 0.3, 0, 0, 0),
            _pose->Data());
        EXPECT_EQ("sphere_link", _name->Data());
        EXPECT_EQ(sphModelEntity, _parent->Data());
        sphLinkEntity = _entity;
      }
      return true;
    });

  EXPECT_EQ(3u, linkCount);
  EXPECT_NE(kNullEntity, boxLinkEntity);
  EXPECT_NE(kNullEntity, cylLinkEntity);
  EXPECT_NE(kNullEntity, sphLinkEntity);

  // Check inertials
  unsigned int inertialCount{0};
  runner.EntityCompMgr().Each<components::Link, components::Inertial>(
    [&](const Entity & _entity,
        const components::Link *_link,
        const components::Inertial *_inertial)->bool
    {
      EXPECT_NE(nullptr, _link);
      EXPECT_NE(nullptr, _inertial);

      inertialCount++;

      if (_entity == boxLinkEntity)
      {
        EXPECT_EQ(math::MassMatrix3d(1.0, math::Vector3d(1.0, 1.0, 1.0),
                                     math::Vector3d::Zero),
                  _inertial->Data().MassMatrix());
      }
      else if (_entity == cylLinkEntity)
      {
        EXPECT_EQ(math::MassMatrix3d(2.0, math::Vector3d(2.0, 2.0, 2.0),
                                     math::Vector3d::Zero),
                  _inertial->Data().MassMatrix());
      }
      else if (_entity == sphLinkEntity)
      {
        EXPECT_EQ(math::MassMatrix3d(3.0, math::Vector3d(3.0, 3.0, 3.0),
                                     math::Vector3d::Zero),
                  _inertial->Data().MassMatrix());
      }
      return true;
    });

  EXPECT_EQ(3u, inertialCount);

  // Check collisions
  unsigned int collisionCount{0};
  runner.EntityCompMgr().Each<components::Collision,
                            components::Geometry,
                            components::Pose,
                            components::ParentEntity,
                            components::Name>(
    [&](const Entity &/*_entity*/,
        const components::Collision *_collision,
        const components::Geometry *_geometry,
        const components::Pose *_pose,
        const components::ParentEntity *_parent,
        const components::Name *_name)->bool
    {
      EXPECT_NE(nullptr, _collision);
      EXPECT_NE(nullptr, _geometry);
      EXPECT_NE(nullptr, _pose);
      EXPECT_NE(nullptr, _parent);
      EXPECT_NE(nullptr, _name);

      collisionCount++;

      if (collisionCount == 1)
      {
        EXPECT_EQ(ignition::math::Pose3d(0.11, 0.11, 0.11, 0, 0, 0),
            _pose->Data());

        EXPECT_EQ("box_collision", _name->Data());

        EXPECT_EQ(boxLinkEntity, _parent->Data());

        EXPECT_EQ(sdf::GeometryType::BOX, _geometry->Data().Type());
        EXPECT_NE(nullptr, _geometry->Data().BoxShape());
        EXPECT_EQ(math::Vector3d(3, 4, 5),
                  _geometry->Data().BoxShape()->Size());
      }
      else if (collisionCount == 2)
      {
        EXPECT_EQ(ignition::math::Pose3d(0.21, 0.21, 0.21, 0, 0, 0),
            _pose->Data());

        EXPECT_EQ("cylinder_collision", _name->Data());

        EXPECT_EQ(cylLinkEntity, _parent->Data());

        EXPECT_EQ(sdf::GeometryType::CYLINDER, _geometry->Data().Type());
        EXPECT_NE(nullptr, _geometry->Data().CylinderShape());
        EXPECT_DOUBLE_EQ(0.2, _geometry->Data().CylinderShape()->Radius());
        EXPECT_DOUBLE_EQ(0.1, _geometry->Data().CylinderShape()->Length());
      }
      else if (collisionCount == 3)
      {
        EXPECT_EQ(ignition::math::Pose3d(0.31, 0.31, 0.31, 0, 0, 0),
            _pose->Data());

        EXPECT_EQ("sphere_collision", _name->Data());

        EXPECT_EQ(sphLinkEntity, _parent->Data());

        EXPECT_EQ(sdf::GeometryType::SPHERE, _geometry->Data().Type());
        EXPECT_NE(nullptr, _geometry->Data().SphereShape());
        EXPECT_DOUBLE_EQ(23.4, _geometry->Data().SphereShape()->Radius());
      }
      return true;
    });

  EXPECT_EQ(3u, collisionCount);

  // Check visuals
  unsigned int visualCount{0};
  runner.EntityCompMgr().Each<components::Visual,
                            components::Geometry,
                            components::Material,
                            components::Pose,
                            components::ParentEntity,
                            components::Name>(
    [&](const Entity &/*_entity*/,
        const components::Visual *_visual,
        const components::Geometry *_geometry,
        const components::Material *_material,
        const components::Pose *_pose,
        const components::ParentEntity *_parent,
        const components::Name *_name)->bool
    {
      EXPECT_NE(nullptr, _visual);
      EXPECT_NE(nullptr, _geometry);
      EXPECT_NE(nullptr, _material);
      EXPECT_NE(nullptr, _pose);
      EXPECT_NE(nullptr, _parent);
      EXPECT_NE(nullptr, _name);

      visualCount++;

      if (visualCount == 1)
      {
        EXPECT_EQ(ignition::math::Pose3d(0.12, 0.12, 0.12, 0, 0, 0),
            _pose->Data());

        EXPECT_EQ("box_visual", _name->Data());

        EXPECT_EQ(boxLinkEntity, _parent->Data());

        EXPECT_EQ(sdf::GeometryType::BOX, _geometry->Data().Type());
        EXPECT_NE(nullptr, _geometry->Data().BoxShape());
        EXPECT_EQ(math::Vector3d(1, 2, 3),
                  _geometry->Data().BoxShape()->Size());

        EXPECT_EQ(math::Color(1, 0, 0), _material->Data().Emissive());
        EXPECT_EQ(math::Color(1, 0, 0), _material->Data().Ambient());
        EXPECT_EQ(math::Color(1, 0, 0), _material->Data().Diffuse());
        EXPECT_EQ(math::Color(1, 0, 0), _material->Data().Specular());
      }
      else if (visualCount == 2)
      {
        EXPECT_EQ(ignition::math::Pose3d(0.22, 0.22, 0.22, 0, 0, 0),
            _pose->Data());

        EXPECT_EQ("cylinder_visual", _name->Data());

        EXPECT_EQ(cylLinkEntity, _parent->Data());

        EXPECT_EQ(sdf::GeometryType::CYLINDER, _geometry->Data().Type());
        EXPECT_NE(nullptr, _geometry->Data().CylinderShape());
        EXPECT_DOUBLE_EQ(2.1, _geometry->Data().CylinderShape()->Radius());
        EXPECT_DOUBLE_EQ(10.2, _geometry->Data().CylinderShape()->Length());

        EXPECT_EQ(math::Color(0, 1, 0), _material->Data().Emissive());
        EXPECT_EQ(math::Color(0, 1, 0), _material->Data().Ambient());
        EXPECT_EQ(math::Color(0, 1, 0), _material->Data().Diffuse());
        EXPECT_EQ(math::Color(0, 1, 0), _material->Data().Specular());
      }
      else if (visualCount == 3)
      {
        EXPECT_EQ(ignition::math::Pose3d(0.32, 0.32, 0.32, 0, 0, 0),
            _pose->Data());

        EXPECT_EQ("sphere_visual", _name->Data());

        EXPECT_EQ(sphLinkEntity, _parent->Data());

        EXPECT_EQ(sdf::GeometryType::SPHERE, _geometry->Data().Type());
        EXPECT_NE(nullptr, _geometry->Data().SphereShape());
        EXPECT_DOUBLE_EQ(1.2, _geometry->Data().SphereShape()->Radius());

        EXPECT_EQ(math::Color(0, 0, 1), _material->Data().Emissive());
        EXPECT_EQ(math::Color(0, 0, 1), _material->Data().Ambient());
        EXPECT_EQ(math::Color(0, 0, 1), _material->Data().Diffuse());
        EXPECT_EQ(math::Color(0, 0, 1), _material->Data().Specular());
      }
      return true;
    });

  EXPECT_EQ(3u, visualCount);

  // Check lights
  unsigned int lightCount{0};
  runner.EntityCompMgr().Each<components::Light,
                            components::Pose,
                            components::ParentEntity,
                            components::Name>(
    [&](const Entity &/*_entity*/,
        const components::Light *_light,
        const components::Pose *_pose,
        const components::ParentEntity *_parent,
        const components::Name *_name)->bool
    {
      EXPECT_NE(nullptr, _light);
      EXPECT_NE(nullptr, _pose);
      EXPECT_NE(nullptr, _parent);
      EXPECT_NE(nullptr, _name);

      lightCount++;

      EXPECT_EQ(ignition::math::Pose3d(0.0, 0.0, 10, 0, 0, 0),
          _pose->Data());

      EXPECT_EQ("sun", _name->Data());

      EXPECT_EQ(worldEntity, _parent->Data());

      EXPECT_EQ("sun", _light->Data().Name());
      EXPECT_EQ(sdf::LightType::DIRECTIONAL, _light->Data().Type());
      EXPECT_EQ(ignition::math::Pose3d(0, 0, 10, 0, 0, 0),
          _light->Data().Pose());
      EXPECT_EQ("", _light->Data().PoseFrame());
      EXPECT_TRUE(_light->Data().CastShadows());
      EXPECT_EQ(ignition::math::Color(0.8f, 0.8f, 0.8f, 1),
          _light->Data().Diffuse());
      EXPECT_EQ(ignition::math::Color(0.2f, 0.2f, 0.2f, 1),
          _light->Data().Specular());
      EXPECT_DOUBLE_EQ(1000, _light->Data().AttenuationRange());
      EXPECT_DOUBLE_EQ(0.9, _light->Data().ConstantAttenuationFactor());
      EXPECT_DOUBLE_EQ(0.01, _light->Data().LinearAttenuationFactor());
      EXPECT_DOUBLE_EQ(0.001, _light->Data().QuadraticAttenuationFactor());
      EXPECT_EQ(ignition::math::Vector3d(-0.5, 0.1, -0.9),
          _light->Data().Direction());
      return true;
    });

  EXPECT_EQ(1u, lightCount);
}

/////////////////////////////////////////////////
TEST_P(SimulationRunnerTest, CreateLights)
{
  // Load SDF file
  sdf::Root root;
  root.Load(std::string(PROJECT_SOURCE_PATH) +
      "/test/worlds/lights.sdf");

  ASSERT_EQ(1u, root.WorldCount());

  // Create simulation runner
  auto systemLoader = std::make_shared<SystemLoader>();
  SimulationRunner runner(root.WorldByIndex(0), systemLoader);

  // Check entities
  // 1 x world + 1 x (default) level + 1 x model + 1 x link + 1 x visual + 4 x
  // light
  EXPECT_EQ(9u, runner.EntityCompMgr().EntityCount());

  // Check worlds
  unsigned int worldCount{0};
  Entity worldEntity = kNullEntity;
  runner.EntityCompMgr().Each<components::World,
                            components::Name>(
    [&](const Entity &_entity,
        const components::World *_world,
        const components::Name *_name)->bool
    {
      EXPECT_NE(nullptr, _world);
      EXPECT_NE(nullptr, _name);

      EXPECT_EQ("lights", _name->Data());

      worldCount++;

      worldEntity = _entity;
      return true;
    });

  EXPECT_EQ(1u, worldCount);
  EXPECT_NE(kNullEntity, worldEntity);

  // Check model
  unsigned int modelCount{0};
  Entity sphModelEntity = kNullEntity;
  runner.EntityCompMgr().Each<components::Model,
                            components::Pose,
                            components::ParentEntity,
                            components::Name>(
    [&](const Entity &_entity,
        const components::Model *_model,
        const components::Pose *_pose,
        const components::ParentEntity *_parent,
        const components::Name *_name)->bool
    {
      EXPECT_NE(nullptr, _model);
      EXPECT_NE(nullptr, _pose);
      EXPECT_NE(nullptr, _parent);
      EXPECT_NE(nullptr, _name);

      modelCount++;

      EXPECT_EQ(worldEntity, _parent->Data());
      EXPECT_EQ(ignition::math::Pose3d(0, 0, 0, 0, 0, 0),
          _pose->Data());
      EXPECT_EQ("sphere", _name->Data());
      sphModelEntity = _entity;

      return true;
    });

  EXPECT_EQ(1u, modelCount);
  EXPECT_NE(kNullEntity, sphModelEntity);

  // Check link
  unsigned int linkCount{0};
  Entity sphLinkEntity = kNullEntity;
  runner.EntityCompMgr().Each<components::Link,
                            components::Pose,
                            components::ParentEntity,
                            components::Name>(
    [&](const Entity &_entity,
        const components::Link *_link,
        const components::Pose *_pose,
        const components::ParentEntity *_parent,
        const components::Name *_name)->bool
    {
      EXPECT_NE(nullptr, _link);
      EXPECT_NE(nullptr, _pose);
      EXPECT_NE(nullptr, _parent);
      EXPECT_NE(nullptr, _name);

      linkCount++;

      EXPECT_EQ(ignition::math::Pose3d(0.0, 0.0, 0.0, 0, 0, 0),
          _pose->Data());
      EXPECT_EQ("sphere_link", _name->Data());
      EXPECT_EQ(sphModelEntity, _parent->Data());
      sphLinkEntity = _entity;

      return true;
    });

  EXPECT_EQ(1u, linkCount);
  EXPECT_NE(kNullEntity, sphLinkEntity);

  // Check visuals
  unsigned int visualCount{0};
  runner.EntityCompMgr().Each<components::Visual,
                            components::Geometry,
                            components::Material,
                            components::Pose,
                            components::ParentEntity,
                            components::Name>(
    [&](const Entity &/*_entity*/,
        const components::Visual *_visual,
        const components::Geometry *_geometry,
        const components::Material *_material,
        const components::Pose *_pose,
        const components::ParentEntity *_parent,
        const components::Name *_name)->bool
    {
      EXPECT_NE(nullptr, _visual);
      EXPECT_NE(nullptr, _geometry);
      EXPECT_NE(nullptr, _material);
      EXPECT_NE(nullptr, _pose);
      EXPECT_NE(nullptr, _parent);
      EXPECT_NE(nullptr, _name);

      visualCount++;

      EXPECT_EQ(ignition::math::Pose3d(0.0, 0.0, 0.0, 0, 0, 0),
          _pose->Data());

      EXPECT_EQ("sphere_visual", _name->Data());

      EXPECT_EQ(sphLinkEntity, _parent->Data());

      EXPECT_EQ(sdf::GeometryType::SPHERE, _geometry->Data().Type());
      EXPECT_NE(nullptr, _geometry->Data().SphereShape());
      EXPECT_DOUBLE_EQ(0.5, _geometry->Data().SphereShape()->Radius());

      EXPECT_EQ(math::Color(0.3, 0.3, 0.3), _material->Data().Ambient());
      EXPECT_EQ(math::Color(0.3, 0.3, 0.3), _material->Data().Diffuse());
      EXPECT_EQ(math::Color(0.3, 0.3, 0.3), _material->Data().Specular());
      return true;
    });

  EXPECT_EQ(1u, visualCount);

  // Check lights
  unsigned int lightCount{0};
  runner.EntityCompMgr().Each<components::Light,
                            components::Pose,
                            components::ParentEntity,
                            components::Name>(
    [&](const Entity &/*_entity*/,
        const components::Light *_light,
        const components::Pose *_pose,
        const components::ParentEntity *_parent,
        const components::Name *_name)->bool
    {
      EXPECT_NE(nullptr, _light);
      EXPECT_NE(nullptr, _pose);
      EXPECT_NE(nullptr, _parent);
      EXPECT_NE(nullptr, _name);

      lightCount++;

      // light attached to link
      if (lightCount == 1u)
      {
        EXPECT_EQ(ignition::math::Pose3d(0.0, 0.0, 1.0, 0, 0, 0),
            _pose->Data());
        EXPECT_EQ("link_light_point", _name->Data());
        EXPECT_EQ(sphLinkEntity, _parent->Data());
        EXPECT_EQ("link_light_point", _light->Data().Name());
        EXPECT_EQ(sdf::LightType::POINT, _light->Data().Type());
        EXPECT_EQ(ignition::math::Pose3d(0, 0, 1, 0, 0, 0),
            _light->Data().Pose());
        EXPECT_EQ(std::string(), _light->Data().PoseFrame());
        EXPECT_FALSE(_light->Data().CastShadows());
        EXPECT_EQ(ignition::math::Color(0.0f, 0.0f, 1.0f, 1),
            _light->Data().Diffuse());
        EXPECT_EQ(ignition::math::Color(0.1f, 0.1f, 0.1f, 1),
            _light->Data().Specular());
        EXPECT_DOUBLE_EQ(2, _light->Data().AttenuationRange());
        EXPECT_DOUBLE_EQ(0.05, _light->Data().ConstantAttenuationFactor());
        EXPECT_DOUBLE_EQ(0.02, _light->Data().LinearAttenuationFactor());
        EXPECT_DOUBLE_EQ(0.01, _light->Data().QuadraticAttenuationFactor());
      }
      // directional light in the world
      else if (lightCount == 2u)
      {
        EXPECT_EQ(ignition::math::Pose3d(0.0, 0.0, 10, 0, 0, 0),
            _pose->Data());
        EXPECT_EQ("directional", _name->Data());
        EXPECT_EQ(worldEntity, _parent->Data());
        EXPECT_EQ("directional", _light->Data().Name());
        EXPECT_EQ(sdf::LightType::DIRECTIONAL, _light->Data().Type());
        EXPECT_EQ(ignition::math::Pose3d(0, 0, 10, 0, 0, 0),
            _light->Data().Pose());
        EXPECT_EQ(std::string(), _light->Data().PoseFrame());
        EXPECT_TRUE(_light->Data().CastShadows());
        EXPECT_EQ(ignition::math::Color(0.8f, 0.8f, 0.8f, 1),
            _light->Data().Diffuse());
        EXPECT_EQ(ignition::math::Color(0.2f, 0.2f, 0.2f, 1),
            _light->Data().Specular());
        EXPECT_DOUBLE_EQ(100, _light->Data().AttenuationRange());
        EXPECT_DOUBLE_EQ(0.9, _light->Data().ConstantAttenuationFactor());
        EXPECT_DOUBLE_EQ(0.01, _light->Data().LinearAttenuationFactor());
        EXPECT_DOUBLE_EQ(0.001, _light->Data().QuadraticAttenuationFactor());
        EXPECT_EQ(ignition::math::Vector3d(0.5, 0.2, -0.9),
            _light->Data().Direction());
      }
      // point light in the world
      else if (lightCount == 3u)
      {
        EXPECT_EQ(ignition::math::Pose3d(0.0, -1.5, 3, 0, 0, 0),
            _pose->Data());
        EXPECT_EQ("point", _name->Data());
        EXPECT_EQ(worldEntity, _parent->Data());
        EXPECT_EQ("point", _light->Data().Name());
        EXPECT_EQ(sdf::LightType::POINT, _light->Data().Type());
        EXPECT_EQ(ignition::math::Pose3d(0, -1.5, 3, 0, 0, 0),
            _light->Data().Pose());
        EXPECT_EQ(std::string(), _light->Data().PoseFrame());
        EXPECT_FALSE(_light->Data().CastShadows());
        EXPECT_EQ(ignition::math::Color(1.0f, 0.0f, 0.0f, 1),
            _light->Data().Diffuse());
        EXPECT_EQ(ignition::math::Color(0.1f, 0.1f, 0.1f, 1),
            _light->Data().Specular());
        EXPECT_DOUBLE_EQ(4, _light->Data().AttenuationRange());
        EXPECT_DOUBLE_EQ(0.2, _light->Data().ConstantAttenuationFactor());
        EXPECT_DOUBLE_EQ(0.5, _light->Data().LinearAttenuationFactor());
        EXPECT_DOUBLE_EQ(0.01, _light->Data().QuadraticAttenuationFactor());
      }
      // spot light in the world
      else if (lightCount == 4u)
      {
        EXPECT_EQ(ignition::math::Pose3d(0.0, 1.5, 3, 0, 0, 0),
            _pose->Data());
        EXPECT_EQ("spot", _name->Data());
        EXPECT_EQ(worldEntity, _parent->Data());
        EXPECT_EQ("spot", _light->Data().Name());
        EXPECT_EQ(sdf::LightType::SPOT, _light->Data().Type());
        EXPECT_EQ(ignition::math::Pose3d(0, 1.5, 3, 0, 0, 0),
            _light->Data().Pose());
        EXPECT_EQ(std::string(), _light->Data().PoseFrame());
        EXPECT_FALSE(_light->Data().CastShadows());
        EXPECT_EQ(ignition::math::Color(0.0f, 1.0f, 0.0f, 1),
            _light->Data().Diffuse());
        EXPECT_EQ(ignition::math::Color(0.2f, 0.2f, 0.2f, 1),
            _light->Data().Specular());
        EXPECT_DOUBLE_EQ(5, _light->Data().AttenuationRange());
        EXPECT_DOUBLE_EQ(0.3, _light->Data().ConstantAttenuationFactor());
        EXPECT_DOUBLE_EQ(0.4, _light->Data().LinearAttenuationFactor());
        EXPECT_DOUBLE_EQ(0.001, _light->Data().QuadraticAttenuationFactor());
        EXPECT_EQ(ignition::math::Vector3d(0.0, 0.0, -1.0),
            _light->Data().Direction());
        EXPECT_DOUBLE_EQ(0.1, _light->Data().SpotInnerAngle().Radian());
        EXPECT_DOUBLE_EQ(0.5, _light->Data().SpotOuterAngle().Radian());
        EXPECT_DOUBLE_EQ(0.8, _light->Data().SpotFalloff());
      }
      return true;
    });

  EXPECT_EQ(4u, lightCount);
}

/////////////////////////////////////////////////
TEST_P(SimulationRunnerTest, CreateJointEntities)
{
  // Load SDF file
  sdf::Root root;
  root.Load(std::string(PROJECT_SOURCE_PATH) +
      "/test/worlds/demo_joint_types.sdf");

  ASSERT_EQ(1u, root.WorldCount());

  // Create simulation runner
  auto systemLoader = std::make_shared<SystemLoader>();
  SimulationRunner runner(root.WorldByIndex(0), systemLoader);

  // Check component types
  EXPECT_TRUE(runner.EntityCompMgr().HasComponentType(
      EntityComponentManager::ComponentType<components::World>()));
  EXPECT_TRUE(runner.EntityCompMgr().HasComponentType(
      EntityComponentManager::ComponentType<components::CanonicalLink>()));
  EXPECT_TRUE(runner.EntityCompMgr().HasComponentType(
      EntityComponentManager::ComponentType<components::Link>()));
  EXPECT_TRUE(runner.EntityCompMgr().HasComponentType(
      EntityComponentManager::ComponentType<components::Joint>()));
  EXPECT_TRUE(runner.EntityCompMgr().HasComponentType(
      EntityComponentManager::ComponentType<components::JointAxis>()));
  EXPECT_TRUE(runner.EntityCompMgr().HasComponentType(
      EntityComponentManager::ComponentType<components::JointType>()));
  EXPECT_TRUE(runner.EntityCompMgr().HasComponentType(
      EntityComponentManager::ComponentType<components::ChildLinkName>()));
  EXPECT_TRUE(runner.EntityCompMgr().HasComponentType(
      EntityComponentManager::ComponentType<components::ParentLinkName>()));
  EXPECT_TRUE(runner.EntityCompMgr().HasComponentType(
      EntityComponentManager::ComponentType<components::ParentEntity>()));
  EXPECT_TRUE(runner.EntityCompMgr().HasComponentType(
      EntityComponentManager::ComponentType<components::Pose>()));
  EXPECT_TRUE(runner.EntityCompMgr().HasComponentType(
      EntityComponentManager::ComponentType<components::Name>()));

  const sdf::Model *model = root.WorldByIndex(0)->ModelByIndex(1);

  // Check canonical links
  unsigned int canonicalLinkCount{0};
  runner.EntityCompMgr().Each<components::CanonicalLink>(
    [&](const Entity &, const components::CanonicalLink *)->bool
    {
      canonicalLinkCount++;
      return true;
    });
  // one canonical link per model
  EXPECT_EQ(root.WorldByIndex(0)->ModelCount(), canonicalLinkCount);

  auto testAxis = [](const std::string &_jointName,
                      const sdf::JointAxis *_jointAxis,
                      const auto *_axisComp)
  {
    ASSERT_TRUE(nullptr != _axisComp) << "Axis not found for " << _jointName;
    EXPECT_EQ(_jointAxis->Xyz(), _axisComp->Data().Xyz());
    EXPECT_DOUBLE_EQ(_jointAxis->Lower(), _axisComp->Data().Lower());
    EXPECT_DOUBLE_EQ(_jointAxis->Upper(), _axisComp->Data().Upper());
    EXPECT_DOUBLE_EQ(_jointAxis->Effort(), _axisComp->Data().Effort());
  };

  auto testJoint = [&testAxis](const sdf::Joint *_joint,
      const components::JointAxis *_axis,
      const components::JointAxis2 *_axis2,
      const components::ParentLinkName *_parentLinkName,
      const components::ChildLinkName *_childLinkName,
      const components::Pose *_pose,
      const components::Name *_name,
      bool _checkAxis = true,
      bool _checkAxis2 = false)
  {
    ASSERT_TRUE(nullptr != _joint);

    // Even if the pose element isn't explicitly set in the sdf, a default one
    // is created during parsing, so it's safe to compare here.
    EXPECT_EQ(_joint->Pose(), _pose->Data());

    if (_checkAxis)
      testAxis(_joint->Name(), _joint->Axis(0), _axis);

    if (_checkAxis2)
      testAxis(_joint->Name(), _joint->Axis(1), _axis2);

    EXPECT_EQ(_joint->ParentLinkName(), _parentLinkName->Data());
    EXPECT_EQ(_joint->ChildLinkName(), _childLinkName->Data());
    EXPECT_EQ(_joint->Name(), _name->Data());
  };

  std::set<std::string> jointsToCheck = {
    "revolute_demo",
    "gearbox_demo",
    "revolute2_demo",
    "prismatic_demo",
    "ball_demo",
    "screw_demo",
    "universal_demo",
    "prismatic_demo",
    "fixed_demo"
  };

  std::set<sdf::JointType> jointTypes;
  runner.EntityCompMgr().Each<components::Joint,
                            components::JointType,
                            components::ParentLinkName,
                            components::ChildLinkName,
                            components::Pose,
                            components::Name>(
    [&](const Entity &_entity,
        const components::Joint * /*_joint*/,
        const components::JointType *_jointType,
        const components::ParentLinkName *_parentLinkName,
        const components::ChildLinkName *_childLinkName,
        const components::Pose *_pose,
        const components::Name *_name)->bool
    {
      jointTypes.insert(_jointType->Data());
      auto axis =
          runner.EntityCompMgr().Component<components::JointAxis>(_entity);
      auto axis2 =
          runner.EntityCompMgr().Component<components::JointAxis2>(_entity);

      const sdf::Joint *joint = model->JointByName(_name->Data());

      if (jointsToCheck.find(_name->Data()) != jointsToCheck.end())
      {
        bool checkAxis = ("fixed_demo" != _name->Data()) &&
                         ("ball_demo" != _name->Data());
        bool checkAxis2 = ("gearbox_demo" == _name->Data()) ||
                          ("revolute2_demo" == _name->Data()) ||
                          ("universal_demo" == _name->Data());
        testJoint(joint, axis, axis2, _parentLinkName, _childLinkName, _pose,
            _name, checkAxis, checkAxis2);
      }

      return true;
    });

  EXPECT_EQ(8u, jointTypes.size());
}

/////////////////////////////////////////////////
TEST_P(SimulationRunnerTest, Time)
{
  // Load SDF file
  sdf::Root root;
  root.Load(std::string(PROJECT_SOURCE_PATH) +
      "/test/worlds/shapes.sdf");

  ASSERT_EQ(1u, root.WorldCount());

  transport::Node node;
  node.Subscribe("/world/default/clock", &clockCb);

  // Create simulation runner
  auto systemLoader = std::make_shared<SystemLoader>();
  SimulationRunner runner(root.WorldByIndex(0), systemLoader);

  // Check state
  EXPECT_TRUE(runner.Paused());
  EXPECT_EQ(0u, runner.CurrentInfo().iterations);
  EXPECT_EQ(0ms, runner.CurrentInfo().simTime);
  EXPECT_EQ(0ms, runner.CurrentInfo().dt);
  EXPECT_EQ(1ms, runner.UpdatePeriod());
  EXPECT_EQ(1ms, runner.StepSize());

  runner.SetPaused(false);

  // Run
  EXPECT_TRUE(runner.Run(100));

  // Check state
  EXPECT_FALSE(runner.Paused());
  EXPECT_EQ(100u, runner.CurrentInfo().iterations);
  EXPECT_EQ(100ms, runner.CurrentInfo().simTime);
  EXPECT_EQ(1ms, runner.CurrentInfo().dt);
  EXPECT_EQ(1ms, runner.UpdatePeriod());
  EXPECT_EQ(1ms, runner.StepSize());

  // Verify info published to /clock topic
  auto simTime = math::durationToSecNsec(runner.CurrentInfo().simTime);
  EXPECT_EQ(clockMsgs.back().mutable_sim()->sec(), simTime.first);
  EXPECT_EQ(clockMsgs.back().mutable_sim()->nsec(), simTime.second);

  // Change step size and run
  runner.SetStepSize(2ms);
  EXPECT_TRUE(runner.Run(100));

  // Check state
  EXPECT_FALSE(runner.Paused());
  EXPECT_EQ(200u, runner.CurrentInfo().iterations);
  EXPECT_EQ(300ms, runner.CurrentInfo().simTime);
  EXPECT_EQ(2ms, runner.CurrentInfo().dt);
  EXPECT_EQ(1ms, runner.UpdatePeriod());
  EXPECT_EQ(2ms, runner.StepSize());

  // Verify info published to /clock topic
  simTime = math::durationToSecNsec(runner.CurrentInfo().simTime);
  EXPECT_EQ(clockMsgs.back().mutable_sim()->sec(), simTime.first);
  EXPECT_EQ(clockMsgs.back().mutable_sim()->nsec(), simTime.second);

  // Set paused
  runner.SetPaused(true);
  EXPECT_TRUE(runner.Paused());
  runner.SetPaused(false);
  EXPECT_FALSE(runner.Paused());
  EXPECT_EQ(200u, runner.CurrentInfo().iterations);
  EXPECT_EQ(300ms, runner.CurrentInfo().simTime);
  EXPECT_EQ(2ms, runner.CurrentInfo().dt);
  EXPECT_EQ(1ms, runner.UpdatePeriod());
  EXPECT_EQ(2ms, runner.StepSize());

  // Verify info published to /clock topic
  simTime = math::durationToSecNsec(runner.CurrentInfo().simTime);
  EXPECT_EQ(clockMsgs.back().mutable_sim()->sec(), simTime.first);
  EXPECT_EQ(clockMsgs.back().mutable_sim()->nsec(), simTime.second);

  // Unpause and run
  runner.SetPaused(false);
  EXPECT_TRUE(runner.Run(100));

  // Check state
  EXPECT_FALSE(runner.Paused());
  EXPECT_EQ(300u, runner.CurrentInfo().iterations);
  EXPECT_EQ(500ms, runner.CurrentInfo().simTime)
    << runner.CurrentInfo().simTime.count();
  EXPECT_EQ(2ms, runner.CurrentInfo().dt);
  EXPECT_EQ(1ms, runner.UpdatePeriod());
  EXPECT_EQ(2ms, runner.StepSize());

  // Verify info published to /clock topic
  simTime = math::durationToSecNsec(runner.CurrentInfo().simTime);
  EXPECT_EQ(clockMsgs.back().mutable_sim()->sec(), simTime.first);
  EXPECT_EQ(clockMsgs.back().mutable_sim()->nsec(), simTime.second);
}

/////////////////////////////////////////////////
TEST_P(SimulationRunnerTest, LoadPlugins)
{
  // Load SDF file
  sdf::Root root;
  root.Load(std::string(PROJECT_SOURCE_PATH) +
      "/test/worlds/plugins.sdf");

  ASSERT_EQ(1u, root.WorldCount());

  // Create simulation runner
  auto systemLoader = std::make_shared<SystemLoader>();
  SimulationRunner runner(root.WorldByIndex(0), systemLoader);

  // Get world entity
  Entity worldId{kNullEntity};
  runner.EntityCompMgr().Each<ignition::gazebo::components::World>([&](
      const ignition::gazebo::Entity &_entity,
      const ignition::gazebo::components::World *_world)->bool
      {
        EXPECT_NE(nullptr, _world);
        worldId = _entity;
        return true;
      });
  EXPECT_NE(kNullEntity, worldId);

  // Get model entity
  Entity modelId{kNullEntity};
  runner.EntityCompMgr().Each<ignition::gazebo::components::Model>([&](
      const ignition::gazebo::Entity &_entity,
      const ignition::gazebo::components::Model *_model)->bool
      {
        EXPECT_NE(nullptr, _model);
        modelId = _entity;
        return true;
      });
  EXPECT_NE(kNullEntity, modelId);

  // Check component registered by world plugin
  EXPECT_TRUE(runner.EntityCompMgr().HasComponentType(
        gazebo::EntityComponentManager::ComponentType<DoubleComponent>()));
<<<<<<< HEAD
  ASSERT_NE(nullptr, runner.EntityCompMgr().Component<DoubleComponent>(worldId));
  EXPECT_DOUBLE_EQ(runner.EntityCompMgr().Component<DoubleComponent>(worldId)->Data(), 0.123);
=======
  ASSERT_NE(nullptr,
      runner.EntityCompMgr().Component<DoubleComponent>(worldId));
  EXPECT_DOUBLE_EQ(
      runner.EntityCompMgr().Component<DoubleComponent>(worldId)->Data(),
      0.123);
>>>>>>> c20613e7

  // Check component registered by model plugin
  EXPECT_TRUE(runner.EntityCompMgr().HasComponentType(
        gazebo::EntityComponentManager::ComponentType<IntComponent>()));
  ASSERT_NE(nullptr, runner.EntityCompMgr().Component<IntComponent>(modelId));
<<<<<<< HEAD
  EXPECT_EQ(runner.EntityCompMgr().Component<IntComponent>(modelId)->Data(), 987);
=======
  EXPECT_EQ(runner.EntityCompMgr().Component<IntComponent>(modelId)->Data(),
      987);
>>>>>>> c20613e7
}

/////////////////////////////////////////////////
TEST_P(SimulationRunnerTest, LoadPluginsEvent)
{
  // Load SDF file without plugins
  sdf::Root rootWithout;
  rootWithout.Load(std::string(PROJECT_SOURCE_PATH) +
      "/test/worlds/shapes.sdf");
  ASSERT_EQ(1u, rootWithout.WorldCount());

  // Create simulation runner
  auto systemLoader = std::make_shared<SystemLoader>();
  SimulationRunner runner(rootWithout.WorldByIndex(0), systemLoader);

  // Get world entity
  Entity worldEntity{kNullEntity};
  runner.EntityCompMgr().Each<ignition::gazebo::components::World>([&](
      const ignition::gazebo::Entity &_entity,
      const ignition::gazebo::components::World *_world)->bool
      {
        EXPECT_NE(nullptr, _world);
        worldEntity = _entity;
        return true;
      });
  EXPECT_NE(kNullEntity, worldEntity);

  // Check there's no double component
  EXPECT_FALSE(runner.EntityCompMgr().HasComponentType(
        gazebo::EntityComponentManager::ComponentType<DoubleComponent>()));

  // Load SDF file with plugins
  sdf::Root rootWith;
  rootWith.Load(std::string(PROJECT_SOURCE_PATH) +
      "/test/worlds/plugins.sdf");
  ASSERT_EQ(1u, rootWith.WorldCount());

  // Emit plugin loading event
  runner.EventMgr().Emit<events::LoadPlugins>(worldEntity,
      rootWith.WorldByIndex(0)->Element());

  // Check component registered by world plugin
  EXPECT_TRUE(runner.EntityCompMgr().HasComponentType(
        gazebo::EntityComponentManager::ComponentType<DoubleComponent>()));
<<<<<<< HEAD
  EXPECT_DOUBLE_EQ(runner.EntityCompMgr().Component<DoubleComponent>(worldEntity)->Data(),
=======
  EXPECT_DOUBLE_EQ(
      runner.EntityCompMgr().Component<DoubleComponent>(worldEntity)->Data(),
>>>>>>> c20613e7
      0.123);
}

/////////////////////////////////////////////////
TEST_P(SimulationRunnerTest, GuiInfo)
{
  // Load SDF file
  sdf::Root root;
  root.Load(std::string(PROJECT_SOURCE_PATH) +
      "/test/worlds/shapes.sdf");

  ASSERT_EQ(1u, root.WorldCount());

  // Create simulation runner
  auto systemLoader = std::make_shared<SystemLoader>();
  SimulationRunner runner(root.WorldByIndex(0), systemLoader);

  // Create requester
  transport::Node node;

  bool result{false};
  unsigned int timeout{5000};
  msgs::GUI res;

  EXPECT_TRUE(node.Request("/world/default/gui/info", timeout, res, result));
  EXPECT_TRUE(result);

  ASSERT_EQ(1, res.plugin_size());

  auto plugin = res.plugin(0);
  EXPECT_EQ("3D View", plugin.name());
  EXPECT_EQ("Scene3D", plugin.filename());
  EXPECT_NE(plugin.innerxml().find("<ignition-gui>"), std::string::npos);
  EXPECT_NE(plugin.innerxml().find("<ambient_light>"), std::string::npos);
  EXPECT_NE(plugin.innerxml().find("<pose_topic>"), std::string::npos);
}

// Run multiple times. We want to make sure that static globals don't cause
// problems.
INSTANTIATE_TEST_CASE_P(ServerRepeat, SimulationRunnerTest,
    ::testing::Range(1, 2));<|MERGE_RESOLUTION|>--- conflicted
+++ resolved
@@ -52,13 +52,8 @@
 {
 namespace gazebo
 {
-<<<<<<< HEAD
-  using IntComponent = components::Component<int, class IntComponentTag>;
-  using DoubleComponent = components::Component<double, class DoubleComponentTag>;
-=======
 using IntComponent = components::Component<int, class IntComponentTag>;
 using DoubleComponent = components::Component<double, class DoubleComponentTag>;
->>>>>>> c20613e7
 }
 }
 
@@ -1043,27 +1038,18 @@
   // Check component registered by world plugin
   EXPECT_TRUE(runner.EntityCompMgr().HasComponentType(
         gazebo::EntityComponentManager::ComponentType<DoubleComponent>()));
-<<<<<<< HEAD
-  ASSERT_NE(nullptr, runner.EntityCompMgr().Component<DoubleComponent>(worldId));
-  EXPECT_DOUBLE_EQ(runner.EntityCompMgr().Component<DoubleComponent>(worldId)->Data(), 0.123);
-=======
   ASSERT_NE(nullptr,
       runner.EntityCompMgr().Component<DoubleComponent>(worldId));
   EXPECT_DOUBLE_EQ(
       runner.EntityCompMgr().Component<DoubleComponent>(worldId)->Data(),
       0.123);
->>>>>>> c20613e7
 
   // Check component registered by model plugin
   EXPECT_TRUE(runner.EntityCompMgr().HasComponentType(
         gazebo::EntityComponentManager::ComponentType<IntComponent>()));
   ASSERT_NE(nullptr, runner.EntityCompMgr().Component<IntComponent>(modelId));
-<<<<<<< HEAD
-  EXPECT_EQ(runner.EntityCompMgr().Component<IntComponent>(modelId)->Data(), 987);
-=======
   EXPECT_EQ(runner.EntityCompMgr().Component<IntComponent>(modelId)->Data(),
       987);
->>>>>>> c20613e7
 }
 
 /////////////////////////////////////////////////
@@ -1108,12 +1094,8 @@
   // Check component registered by world plugin
   EXPECT_TRUE(runner.EntityCompMgr().HasComponentType(
         gazebo::EntityComponentManager::ComponentType<DoubleComponent>()));
-<<<<<<< HEAD
-  EXPECT_DOUBLE_EQ(runner.EntityCompMgr().Component<DoubleComponent>(worldEntity)->Data(),
-=======
   EXPECT_DOUBLE_EQ(
       runner.EntityCompMgr().Component<DoubleComponent>(worldEntity)->Data(),
->>>>>>> c20613e7
       0.123);
 }
 
