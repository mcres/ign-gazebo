<<<<<<< HEAD
#################################################
# gz_add_gui_plugin(<plugin_name>
#              SOURCES <sources>
#              [PUBLIC_LINK_LIBS <libraries...>]
#              [PRIVATE_LINK_LIBS <libraries...>])
#
# Add a gui plugin to Ignition Gazebo.
#
# <plugin_name> Required. Name of the gui plugin.
#
# [SOURCES]: Specify the source files for the system.
#
# [QT_HEADERS]: Qt headers that need to be moc'ed
#
# [PUBLIC_LINK_LIBS]: Specify a list of libraries to be publicly linked.
#
# [PRIVATE_LINK_LIBS]: Specify a list of libraries to be privately linked.
#
function(gz_add_gui_plugin plugin_name)
  set(options)
  set(oneValueArgs)
  set(multiValueArgs SOURCES QT_HEADERS PUBLIC_LINK_LIBS PRIVATE_LINK_LIBS)

  cmake_parse_arguments(gz_add_gui_plugin "${options}" "${oneValueArgs}" "${multiValueArgs}" ${ARGN})

  QT5_WRAP_CPP(${plugin_name}_headers_MOC ${gz_add_gui_plugin_QT_HEADERS})
  QT5_ADD_RESOURCES(${plugin_name}_RCC ${plugin_name}.qrc)

  add_library(${plugin_name} SHARED
    ${gz_add_gui_plugin_SOURCES}
    ${${plugin_name}_headers_MOC}
    ${${plugin_name}_RCC}
  )
  target_link_libraries(${plugin_name}
    PUBLIC
      ${PROJECT_LIBRARY_TARGET_NAME}
      TINYXML2::TINYXML2
      ${gz_add_gui_plugin_PUBLIC_LINK_LIBS}
    PRIVATE
      ignition-plugin${IGN_PLUGIN_VER}::register
      ${gz_add_gui_plugin_PRIVATE_LINK_LIBS}
  )
  install (TARGETS ${plugin_name} DESTINATION ${IGNITION_GAZEBO_GUI_PLUGIN_INSTALL_DIR})

endfunction()

gz_add_gui_plugin(EntityTree
  SOURCES EntityTree.cc
  QT_HEADERS EntityTree.hh
)

gz_add_gui_plugin(Scene3D
  SOURCES Scene3D.cc
  QT_HEADERS Scene3D.hh
  PRIVATE_LINK_LIBS ${PROJECT_LIBRARY_TARGET_NAME}-rendering
)
=======
add_subdirectory(entity_tree)
>>>>>>> fb6c3aa1
<|MERGE_RESOLUTION|>--- conflicted
+++ resolved
@@ -1,4 +1,3 @@
-<<<<<<< HEAD
 #################################################
 # gz_add_gui_plugin(<plugin_name>
 #              SOURCES <sources>
@@ -45,16 +44,5 @@
 
 endfunction()
 
-gz_add_gui_plugin(EntityTree
-  SOURCES EntityTree.cc
-  QT_HEADERS EntityTree.hh
-)
-
-gz_add_gui_plugin(Scene3D
-  SOURCES Scene3D.cc
-  QT_HEADERS Scene3D.hh
-  PRIVATE_LINK_LIBS ${PROJECT_LIBRARY_TARGET_NAME}-rendering
-)
-=======
 add_subdirectory(entity_tree)
->>>>>>> fb6c3aa1
+add_subdirectory(scene3d)