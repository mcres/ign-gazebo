--- conflicted
+++ resolved
@@ -152,12 +152,6 @@
 }
 
 /////////////////////////////////////////////////
-QStandardItem *TreeModel::EntityItem(unsigned int _entity)
-{
-  return this->entityItems[_entity];
-}
-
-/////////////////////////////////////////////////
 void TreeModel::RemoveEntity(unsigned int _entity)
 {
   IGN_PROFILE("TreeModel::RemoveEntity");
@@ -259,7 +253,6 @@
 EntityTree::EntityTree()
   : GuiSystem(), dataPtr(std::make_unique<EntityTreePrivate>())
 {
-  qRegisterMetaType<QStandardItem*>("QStandardItem*");
   // Connect model
   ignition::gui::App()->Engine()->rootContext()->setContextProperty(
      "EntityTreeModel", &this->dataPtr->treeModel);
@@ -385,11 +378,7 @@
 /////////////////////////////////////////////////
 bool EntityTree::eventFilter(QObject *_obj, QEvent *_event)
 {
-<<<<<<< HEAD
-  if (_event->type() == ignition::gazebo::gui::events::EntitiesSelected::Type)
-=======
   if (_event->type() == ignition::gazebo::gui::events::EntitiesSelected::kType)
->>>>>>> c66b4671
   {
     auto selectedEvent =
         reinterpret_cast<gui::events::EntitiesSelected *>(_event);
@@ -407,11 +396,7 @@
     }
   }
   else if (_event->type() ==
-<<<<<<< HEAD
-           ignition::gazebo::gui::events::DeselectAllEntities::Type)
-=======
            ignition::gazebo::gui::events::DeselectAllEntities::kType)
->>>>>>> c66b4671
   {
     auto deselectAllEvent =
         reinterpret_cast<gui::events::DeselectAllEntities *>(_event);
