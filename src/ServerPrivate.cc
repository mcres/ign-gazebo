--- conflicted
+++ resolved
@@ -17,21 +17,20 @@
 
 #include "ServerPrivate.hh"
 
+#include <chrono>
 #include <functional>
 #include <ignition/common/Console.hh>
 #include <sdf/Model.hh>
 #include <sdf/Root.hh>
 
+#include "ignition/gazebo/WorldStatisticsSystem.hh"
 #include "ignition/gazebo/PhysicsSystem.hh"
-<<<<<<< HEAD
-#include "ignition/gazebo/PoseComponentType.hh"
-#include "WorldStatisticsComponentType.hh"
-=======
 #include "ignition/gazebo/PoseComponent.hh"
->>>>>>> a0c0dd14
+#include "WorldStatisticsComponent.hh"
 
 using namespace ignition;
 using namespace gazebo;
+using namespace std::chrono_literals;
 
 /////////////////////////////////////////////////
 ServerPrivate::ServerPrivate()
@@ -41,13 +40,24 @@
   this->sigHandler.AddCallback(
       std::bind(&ServerPrivate::OnSignal, this, std::placeholders::_1));
 
+  // Create a world statistics system
+  this->systems.push_back(SystemInternal(
+        std::move(std::make_unique<WorldStatisticsSystem>())));
+
   // Create a physics system
   this->systems.push_back(SystemInternal(
       std::move(std::make_unique<PhysicsSystem>())));
 
-  // Create a world statistics system
-  this->systems.push_back(SystemInternal(
-        std::move(std::make_unique<WorldStatisticsSystem>())));
+  // The server needs at least one world, so create it here.
+  this->worldEntity = this->entityCompMgr->CreateEntity();
+
+  // Create the world statistcs component for the world entity.
+  this->worldStatsComp = this->entityCompMgr->CreateComponent(
+        this->worldEntity, WorldStatisticsComponent());
+  auto *worldStats =
+    this->entityCompMgr->ComponentMutable<WorldStatisticsComponent>(
+        this->worldStatsComp);
+  worldStats->RealTime().Start();
 }
 
 /////////////////////////////////////////////////
@@ -63,6 +73,7 @@
 /////////////////////////////////////////////////
 void ServerPrivate::UpdateSystems()
 {
+  std::cout << "==========================\n";
   // \todo(nkoenig) Update the systems in parallel
   for (SystemInternal &system : this->systems)
   {
@@ -76,7 +87,6 @@
       }
     }
   }
-  exit(0);
 }
 
 /////////////////////////////////////////////////
@@ -104,11 +114,23 @@
     }
   }
 
+  // Duration that each step simulates.
+  std::chrono::steady_clock::duration stepTime = 10ms;
+
+  // Update period. If this matches stepTime, then simulation should run
+  // in realtime. If this is less than stepTime, then simulation should
+  // faster than real time.
+  std::chrono::steady_clock::duration updatePeriod = 10ms;
+
   // \todo(nkoenig) Systems will need a an update structure, such as
   // priorties, or a dependency chain.
   //
   // \todo(nkoenig) We should implement the two-phase update detailed
   // in the design.
+
+  std::chrono::steady_clock::time_point startTime;
+  std::chrono::steady_clock::duration sleepTime;
+  std::chrono::steady_clock::duration actualSleep;
 
   // Execute all the systems until we are told to stop, or the number of
   // iterations is reached.
@@ -117,6 +139,25 @@
                          this->iterations < _iterations + startingIterations);
        ++this->iterations)
   {
+    // Compute the time to sleep in order to match, as closely as possible,
+    // the update period.
+    sleepTime = std::max(0ns, this->prevStepWallTime + updatePeriod -
+        std::chrono::steady_clock::now() - this->sleepOffset);
+
+    // Get the current time, sleep for the duration needed to match the
+    // updatePeriod, and then record the actual time slept.
+    startTime = std::chrono::steady_clock::now();
+    std::this_thread::sleep_for(sleepTime);
+    actualSleep = std::chrono::steady_clock::now() - startTime;
+
+    // Exponentially average out the different between expected sleep time
+    // and actual sleep time.
+    this->sleepOffset = std::chrono::duration_cast<std::chrono::nanoseconds>(
+        (actualSleep - sleepTime) * 0.01 + this->sleepOffset * 0.99);
+
+    // Record when the update step starts.
+    this->prevStepWallTime = std::chrono::steady_clock::now();
+
     this->UpdateSystems();
   }
 
@@ -134,13 +175,6 @@
 //////////////////////////////////////////////////
 void ServerPrivate::CreateEntities(const sdf::Root &_root)
 {
-  EntityId worldEntity = this->entityCompMgr->CreateEntity();
-
-  std::cout << "CreateCOmponent\n";
-  // Create the world statistcs component for the world.
-  this->entityCompMgr->CreateComponent(
-        worldEntity, WorldStatisticsComponentType());
-
   for (uint64_t i = 0; i < _root.ModelCount(); ++i)
   {
     // Get the SDF model
