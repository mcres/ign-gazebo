/*
 * Copyright (C) 2018 Open Source Robotics Foundation
 *
 * Licensed under the Apache License, Version 2.0 (the "License");
 * you may not use this file except in compliance with the License.
 * You may obtain a copy of the License at
 *
 *     http://www.apache.org/licenses/LICENSE-2.0
 *
 * Unless required by applicable law or agreed to in writing, software
 * distributed under the License is distributed on an "AS IS" BASIS,
 * WITHOUT WARRANTIES OR CONDITIONS OF ANY KIND, either express or implied.
 * See the License for the specific language governing permissions and
 * limitations under the License.
 *
 */

#include <ignition/msgs/contact.pb.h>
#include <ignition/msgs/contacts.pb.h>
#include <ignition/msgs/entity.pb.h>
#include <ignition/msgs/Utility.hh>

#include <iostream>
#include <deque>
#include <unordered_map>

#include <ignition/common/MeshManager.hh>
#include <ignition/common/Profiler.hh>
#include <ignition/common/SystemPaths.hh>
#include <ignition/math/AxisAlignedBox.hh>
#include <ignition/math/eigen3/Conversions.hh>
#include <ignition/physics/config.hh>
#include <ignition/physics/FeatureList.hh>
#include <ignition/physics/FeaturePolicy.hh>
#include <ignition/physics/FindFeatures.hh>
#include <ignition/physics/RelativeQuantity.hh>
#include <ignition/physics/RequestEngine.hh>
#include <ignition/plugin/Loader.hh>
#include <ignition/plugin/PluginPtr.hh>
#include <ignition/plugin/Register.hh>

// Features
#include <ignition/physics/BoxShape.hh>
#include <ignition/physics/CylinderShape.hh>
#include <ignition/physics/ForwardStep.hh>
#include <ignition/physics/FrameSemantics.hh>
#include <ignition/physics/FreeGroup.hh>
#include <ignition/physics/FixedJoint.hh>
#include <ignition/physics/GetContacts.hh>
#include <ignition/physics/GetEntities.hh>
#include <ignition/physics/GetBoundingBox.hh>
#include <ignition/physics/Joint.hh>
#include <ignition/physics/Link.hh>
#include <ignition/physics/RemoveEntities.hh>
#include <ignition/physics/Shape.hh>
#include <ignition/physics/SphereShape.hh>
#include <ignition/physics/mesh/MeshShape.hh>
#include <ignition/physics/sdf/ConstructCollision.hh>
#include <ignition/physics/sdf/ConstructJoint.hh>
#include <ignition/physics/sdf/ConstructLink.hh>
#include <ignition/physics/sdf/ConstructModel.hh>
#include <ignition/physics/sdf/ConstructWorld.hh>

// SDF
#include <sdf/Collision.hh>
#include <sdf/Joint.hh>
#include <sdf/Link.hh>
#include <sdf/Mesh.hh>
#include <sdf/Model.hh>
#include <sdf/World.hh>

#include "ignition/gazebo/EntityComponentManager.hh"
#include "ignition/gazebo/Util.hh"

// Components
#include "ignition/gazebo/components/AngularAcceleration.hh"
#include "ignition/gazebo/components/AngularVelocity.hh"
#include "ignition/gazebo/components/AxisAlignedBox.hh"
#include "ignition/gazebo/components/BatterySoC.hh"
#include "ignition/gazebo/components/CanonicalLink.hh"
#include "ignition/gazebo/components/ChildLinkName.hh"
#include "ignition/gazebo/components/Collision.hh"
#include "ignition/gazebo/components/ContactSensorData.hh"
#include "ignition/gazebo/components/Geometry.hh"
#include "ignition/gazebo/components/Gravity.hh"
#include "ignition/gazebo/components/Inertial.hh"
#include "ignition/gazebo/components/DetachableJoint.hh"
#include "ignition/gazebo/components/Joint.hh"
#include "ignition/gazebo/components/JointAxis.hh"
#include "ignition/gazebo/components/JointPosition.hh"
#include "ignition/gazebo/components/JointPositionReset.hh"
#include "ignition/gazebo/components/JointType.hh"
#include "ignition/gazebo/components/JointVelocity.hh"
#include "ignition/gazebo/components/JointVelocityCmd.hh"
#include "ignition/gazebo/components/JointVelocityReset.hh"
#include "ignition/gazebo/components/LinearAcceleration.hh"
#include "ignition/gazebo/components/LinearVelocity.hh"
#include "ignition/gazebo/components/Link.hh"
#include "ignition/gazebo/components/Model.hh"
#include "ignition/gazebo/components/Name.hh"
#include "ignition/gazebo/components/ParentEntity.hh"
#include "ignition/gazebo/components/ParentLinkName.hh"
#include "ignition/gazebo/components/ExternalWorldWrenchCmd.hh"
#include "ignition/gazebo/components/JointForceCmd.hh"
#include "ignition/gazebo/components/PhysicsEnginePlugin.hh"
#include "ignition/gazebo/components/Pose.hh"
#include "ignition/gazebo/components/PoseCmd.hh"
<<<<<<< HEAD
#include "ignition/gazebo/components/SlipComplianceCmd.hh"
=======
#include "ignition/gazebo/components/SelfCollide.hh"
>>>>>>> 4569d7f8
#include "ignition/gazebo/components/Static.hh"
#include "ignition/gazebo/components/ThreadPitch.hh"
#include "ignition/gazebo/components/World.hh"

#include "Physics.hh"

using namespace ignition;
using namespace ignition::gazebo::systems;
namespace components = ignition::gazebo::components;


// Private data class.
class ignition::gazebo::systems::PhysicsPrivate
{
  /// \brief This is the minimum set of features that any physics engine must
  /// implement to be supported by this system.
  /// New features can't be added to this list in minor / patch releases, in
  /// order to maintain backwards compatibility with downstream physics plugins.
  public: using MinimumFeatureList = ignition::physics::FeatureList<
<<<<<<< HEAD
          ignition::physics::SetShapeFrictionPyramidSlipCompliance,
          // FreeGroup
=======
>>>>>>> 4569d7f8
          ignition::physics::FindFreeGroupFeature,
          ignition::physics::SetFreeGroupWorldPose,
          ignition::physics::FreeGroupFrameSemantics,
          ignition::physics::LinkFrameSemantics,
          ignition::physics::AddLinkExternalForceTorque,
          ignition::physics::ForwardStep,
          ignition::physics::GetEntities,
          ignition::physics::GetContactsFromLastStepFeature,
          ignition::physics::RemoveEntities,
          ignition::physics::GetBasicJointProperties,
          ignition::physics::GetBasicJointState,
          ignition::physics::SetBasicJointState,
          ignition::physics::sdf::ConstructSdfCollision,
          ignition::physics::sdf::ConstructSdfJoint,
          ignition::physics::sdf::ConstructSdfLink,
          ignition::physics::sdf::ConstructSdfModel,
          ignition::physics::sdf::ConstructSdfWorld
          >;

  /// \brief Engine type with just the minimum features.
  public: using EnginePtrType = ignition::physics::EnginePtr<
            ignition::physics::FeaturePolicy3d, MinimumFeatureList>;

  /// \brief World type with just the minimum features. Non-pointer.
  public: using WorldType = ignition::physics::World<
            ignition::physics::FeaturePolicy3d, MinimumFeatureList>;

  /// \brief World type with just the minimum features.
  public: using WorldPtrType = ignition::physics::WorldPtr<
            ignition::physics::FeaturePolicy3d, MinimumFeatureList>;

  /// \brief Model type with just the minimum features.
  public: using ModelPtrType = ignition::physics::ModelPtr<
            ignition::physics::FeaturePolicy3d, MinimumFeatureList>;

  /// \brief Link type with just the minimum features.
  public: using LinkPtrType = ignition::physics::LinkPtr<
            ignition::physics::FeaturePolicy3d, MinimumFeatureList>;

  /// \brief Shape type with just the minimum features.
  public: using ShapePtrType = ignition::physics::ShapePtr<
            ignition::physics::FeaturePolicy3d, MinimumFeatureList>;

  /// \brief Joint type with just the minimum features.
  public: using JointPtrType = ignition::physics::JointPtr<
            ignition::physics::FeaturePolicy3d, MinimumFeatureList>;

  /// \brief Free group type with just the minimum features.
  public: using FreeGroupPtrType = ignition::physics::FreeGroupPtr<
            ignition::physics::FeaturePolicy3d, MinimumFeatureList>;

  /// \brief Create physics entities
  /// \param[in] _ecm Constant reference to ECM.
  public: void CreatePhysicsEntities(const EntityComponentManager &_ecm);

  /// \brief Remove physics entities if they are removed from the ECM
  /// \param[in] _ecm Constant reference to ECM.
  public: void RemovePhysicsEntities(const EntityComponentManager &_ecm);

  /// \brief Update physics from components
  /// \param[in] _ecm Constant reference to ECM.
  public: void UpdatePhysics(EntityComponentManager &_ecm);

  /// \brief Step the simulationrfor each world
  /// \param[in] _dt Duration
  public: void Step(const std::chrono::steady_clock::duration &_dt);

  /// \brief Update components from physics simulation
  /// \param[in] _ecm Mutable reference to ECM.
  public: void UpdateSim(EntityComponentManager &_ecm) const;

  /// \brief Update collision components from physics simulation
  /// \param[in] _ecm Mutable reference to ECM.
  public: void UpdateCollisions(EntityComponentManager &_ecm) const;

  /// \brief FrameData relative to world at a given offset pose
  /// \param[in] _link ign-physics link
  /// \param[in] _pose Offset pose in which to compute the frame data
  /// \returns FrameData at the given offset pose
  public: physics::FrameData3d LinkFrameDataAtOffset(
      const LinkPtrType &_link, const math::Pose3d &_pose) const;

  /// \brief A map between world entity ids in the ECM to World Entities in
  /// ign-physics.
  public: std::unordered_map<Entity, WorldPtrType> entityWorldMap;

  /// \brief A map between model entity ids in the ECM to Model Entities in
  /// ign-physics.
  public: std::unordered_map<Entity, ModelPtrType> entityModelMap;

  /// \brief A map between link entity ids in the ECM to Link Entities in
  /// ign-physics.
  public: std::unordered_map<Entity, LinkPtrType> entityLinkMap;

  /// \brief A map between collision entity ids in the ECM to Shape Entities in
  /// ign-physics.
  public: std::unordered_map<Entity, ShapePtrType> entityCollisionMap;

  /// \brief A map between shape entities in ign-physics to collision entities
  /// in the ECM. This is the reverse map of entityCollisionMap.
  public: std::unordered_map<ShapePtrType, Entity> collisionEntityMap;

  /// \brief A map between joint entity ids in the ECM to Joint Entities in
  /// ign-physics
  public: std::unordered_map<Entity, JointPtrType> entityJointMap;

  /// \brief A map between model entity ids in the ECM to whether its battery
  /// has drained.
  public: std::unordered_map<Entity, bool> entityOffMap;

  /// \brief used to store whether physics objects have been created.
  public: bool initialized = false;

  /// \brief Pointer to the underlying ign-physics Engine entity.
  public: EnginePtrType engine = nullptr;

  /// \brief Vector3d equality comparison function.
  public: std::function<bool(const math::Vector3d &, const math::Vector3d &)>
          vec3Eql { [](const math::Vector3d &_a, const math::Vector3d &_b)
                    {
                      return _a.Equal(_b, 1e-6);
                    }};

  /// \brief Pose3d equality comparison function.
  public: std::function<bool(const math::Pose3d &, const math::Pose3d &)>
          pose3Eql { [](const math::Pose3d &_a, const math::Pose3d &_b)
                     {
                       return _a.Pos().Equal(_b.Pos(), 1e-6) &&
                         math::equal(_a.Rot().X(), _b.Rot().X(), 1e-6) &&
                         math::equal(_a.Rot().Y(), _b.Rot().Y(), 1e-6) &&
                         math::equal(_a.Rot().Z(), _b.Rot().Z(), 1e-6) &&
                         math::equal(_a.Rot().W(), _b.Rot().W(), 1e-6);
                     }};

  /// \brief AxisAlignedBox equality comparison function.
  public: std::function<bool(const math::AxisAlignedBox &,
          const math::AxisAlignedBox&)>
          axisAlignedBoxEql { [](const math::AxisAlignedBox &_a,
                                 const math::AxisAlignedBox &_b)
                     {
                       return _a == _b;
                     }};

  /// \brief Environment variable which holds paths to look for engine plugins
  public: std::string pluginPathEnv = "IGN_GAZEBO_PHYSICS_ENGINE_PATH";

  //////////////////////////////////////////////////
  // Detachable joints

  /// \brief Feature list to process `DetachableJoint` components.
  public: using DetachableJointFeatureList = physics::FeatureList<
            MinimumFeatureList,
            physics::AttachFixedJointFeature,
            physics::DetachJointFeature,
            physics::SetJointTransformFromParentFeature>;

  /// \brief Joint type with detachable joint features.
  public: using JointDetachableJointPtrType = physics::JointPtr<
            physics::FeaturePolicy3d, DetachableJointFeatureList>;

  /// \brief Link type with detachable joint features (links to attach to).
  public: using LinkDetachableJointPtrType = physics::LinkPtr<
            physics::FeaturePolicy3d, DetachableJointFeatureList>;

  /// \brief A map between joint entity ids in the ECM to Joint Entities in
  /// ign-physics, with detach feature.
  /// All joints on this map are also in `entityJointMap`. The difference is
  /// that here they've been casted for `physics::DetachJointFeature`.
  public: std::unordered_map<Entity, JointDetachableJointPtrType>
      entityJointDetachableJointMap;

  /// \brief A map between link entity ids in the ECM to Link Entities in
  /// ign-physics, with attach feature.
  /// All links on this map are also in `entityLinkMap`. The difference is
  /// that here they've been casted for `DetachableJointFeatureList`.
  public: std::unordered_map<Entity, LinkDetachableJointPtrType>
      entityLinkDetachableJointMap;

  //////////////////////////////////////////////////
  // Bounding box

  /// \brief Feature list for model bounding box.
  public: using BoundingBoxFeatureList = physics::FeatureList<
            physics::GetModelBoundingBox>;

  /// \brief Model type with bounding box feature.
  public: using ModelBoundingBoxPtrType = physics::ModelPtr<
            physics::FeaturePolicy3d, BoundingBoxFeatureList>;

  /// \brief A map between model entity ids in the ECM to Model Entities in
  /// ign-physics, with bounding box feature.
  /// All models on this map are also in `entityModelMap`. The difference is
  /// that here they've been casted for `BoundingBoxFeatureList`.
  public: std::unordered_map<Entity, ModelBoundingBoxPtrType>
      entityModelBoundingBoxMap;

  //////////////////////////////////////////////////
  // Joint velocity command

  /// \brief Feature list for set joint velocity command.
  public: using JointVelocityCommandFeatureList = physics::FeatureList<
            physics::SetJointVelocityCommandFeature>;

  /// \brief Joint type with set joint velocity command.
  public: using JointVelocityCommandPtrType = physics::JointPtr<
            physics::FeaturePolicy3d, JointVelocityCommandFeatureList>;

  /// \brief A map between joint entity ids in the ECM to Joint Entities in
  /// ign-physics, with velocity command feature.
  /// All joints on this map are also in `entityJointMap`. The difference is
  /// that here they've been casted for `JointVelocityCommandFeatureList`.
  public: std::unordered_map<Entity, JointVelocityCommandPtrType>
      entityJointVelocityCommandMap;

  //////////////////////////////////////////////////
  // Meshes

  /// \brief Feature list for meshes.
  /// Include MinimumFeatureList so created collision can be automatically
  /// up-cast.
  public: using MeshFeatureList = physics::FeatureList<
            MinimumFeatureList,
            physics::mesh::AttachMeshShapeFeature>;

  /// \brief Link type with meshes.
  public: using LinkMeshPtrType = physics::LinkPtr<
            physics::FeaturePolicy3d, MeshFeatureList>;

  /// \brief A map between link entity ids in the ECM to Link Entities in
  /// ign-physics, with mesh feature.
  /// All links on this map are also in `entityLinkMap`. The difference is
  /// that here they've been casted for `MeshFeatureList`.
  public: std::unordered_map<Entity, LinkMeshPtrType>
      entityLinkMeshMap;
};

//////////////////////////////////////////////////
Physics::Physics() : System(), dataPtr(std::make_unique<PhysicsPrivate>())
{
}

//////////////////////////////////////////////////
void Physics::Configure(const Entity &_entity,
    const std::shared_ptr<const sdf::Element> &_sdf,
    EntityComponentManager &_ecm,
    EventManager &/*_eventMgr*/)
{
  std::string pluginLib;

  // 1. Engine from component (from command line / ServerConfig)
  auto engineComp = _ecm.Component<components::PhysicsEnginePlugin>(_entity);
  if (engineComp && !engineComp->Data().empty())
  {
    pluginLib = engineComp->Data();
  }
  // 2. Engine from SDF
  else if (_sdf->HasElement("engine"))
  {
    auto sdfClone = _sdf->Clone();
    auto engineElem = sdfClone->GetElement("engine");
    pluginLib = engineElem->Get<std::string>("filename", pluginLib).first;
  }

  // 3. Use DART by default
  if (pluginLib.empty())
  {
    pluginLib = "libignition-physics-dartsim-plugin.so";
  }

  // Update component
  if (!engineComp)
  {
    _ecm.CreateComponent(_entity, components::PhysicsEnginePlugin(pluginLib));
  }
  else
  {
    engineComp->SetData(pluginLib,
        [](const std::string &_a, const std::string &_b){return _a == _b;});
  }

  // Find engine shared library
  // Look in:
  // * Paths from environment variable
  // * Engines installed with ign-physics
  common::SystemPaths systemPaths;
  systemPaths.SetPluginPathEnv(this->dataPtr->pluginPathEnv);
  systemPaths.AddPluginPaths({IGNITION_PHYSICS_ENGINE_INSTALL_DIR});

  auto pathToLib = systemPaths.FindSharedLibrary(pluginLib);
  if (pathToLib.empty())
  {
    ignerr << "Failed to find plugin [" << pluginLib
           << "]. Have you checked the " << this->dataPtr->pluginPathEnv
           << " environment variable?" << std::endl;
    return;
  }

  // Load engine plugin
  ignition::plugin::Loader pluginLoader;
  auto plugins = pluginLoader.LoadLib(pathToLib);
  if (plugins.empty())
  {
    ignerr << "Unable to load the [" << pathToLib << "] library.\n";
    return;
  }

  auto classNames = pluginLoader.AllPlugins();
  if (classNames.empty())
  {
    ignerr << "No plugins found in library [" << pathToLib << "]." << std::endl;
    return;
  }

  // Get the first plugin that works
  for (auto className : classNames)
  {
    auto plugin = pluginLoader.Instantiate(className);

    if (!plugin)
      continue;

    this->dataPtr->engine = ignition::physics::RequestEngine<
      ignition::physics::FeaturePolicy3d,
      PhysicsPrivate::MinimumFeatureList>::From(plugin);

    if (nullptr != this->dataPtr->engine)
    {
      igndbg << "Loaded [" << className << "] from library ["
             << pathToLib << "]" << std::endl;
      break;
    }

    auto missingFeatures = ignition::physics::RequestEngine<
        ignition::physics::FeaturePolicy3d,
        PhysicsPrivate::MinimumFeatureList>::MissingFeatureNames(plugin);

    std::stringstream msg;
    msg << "Plugin [" << className << "] misses required features:"
        << std::endl;
    for (auto feature : missingFeatures)
    {
      msg << "- " << feature << std::endl;
    }
    ignwarn << msg.str();
  }

  if (nullptr == this->dataPtr->engine)
  {
    ignerr << "Failed to load a valid physics engine from [" << pathToLib
           << "]."
           << std::endl;
  }
}

//////////////////////////////////////////////////
Physics::~Physics() = default;

//////////////////////////////////////////////////
void Physics::Update(const UpdateInfo &_info, EntityComponentManager &_ecm)
{
  IGN_PROFILE("Physics::Update");

  // \TODO(anyone) Support rewind
  if (_info.dt < std::chrono::steady_clock::duration::zero())
  {
    ignwarn << "Detected jump back in time ["
        << std::chrono::duration_cast<std::chrono::seconds>(_info.dt).count()
        << "s]. System may not work properly." << std::endl;
  }

  if (this->dataPtr->engine)
  {
    this->dataPtr->CreatePhysicsEntities(_ecm);
    this->dataPtr->UpdatePhysics(_ecm);
    // Only step if not paused.
    if (!_info.paused)
    {
      this->dataPtr->Step(_info.dt);
    }
    this->dataPtr->UpdateSim(_ecm);

    // Entities scheduled to be removed should be removed from physics after the
    // simulation step. Otherwise, since the to-be-removed entity still shows up
    // in the ECM::Each the UpdatePhysics and UpdateSim calls will have an error
    this->dataPtr->RemovePhysicsEntities(_ecm);
  }
}

//////////////////////////////////////////////////
void PhysicsPrivate::CreatePhysicsEntities(const EntityComponentManager &_ecm)
{
  // Get all the new worlds
  _ecm.EachNew<components::World, components::Name, components::Gravity>(
      [&](const Entity &_entity,
        const components::World * /* _world */,
        const components::Name *_name,
        const components::Gravity *_gravity)->bool
      {
        // Check if world already exists
        if (this->entityWorldMap.find(_entity) != this->entityWorldMap.end())
        {
          ignwarn << "World entity [" << _entity
                  << "] marked as new, but it's already on the map."
                  << std::endl;
          return true;
        }

        sdf::World world;
        world.SetName(_name->Data());
        world.SetGravity(_gravity->Data());
        auto worldPtrPhys = this->engine->ConstructWorld(world);
        this->entityWorldMap.insert(std::make_pair(_entity, worldPtrPhys));

        return true;
      });

  _ecm.EachNew<components::Model, components::Name, components::Pose,
            components::ParentEntity>(
      [&](const Entity &_entity,
          const components::Model *,
          const components::Name *_name,
          const components::Pose *_pose,
          const components::ParentEntity *_parent)->bool
      {
        // Check if model already exists
        if (this->entityModelMap.find(_entity) != this->entityModelMap.end())
        {
          ignwarn << "Model entity [" << _entity
                  << "] marked as new, but it's already on the map."
                  << std::endl;
          return true;
        }

        // TODO(anyone) Don't load models unless they have collisions

        // Check if parent world exists
        // TODO(louise): Support nested models, see
        // https://github.com/ignitionrobotics/ign-physics/issues/10
        if (this->entityWorldMap.find(_parent->Data())
            == this->entityWorldMap.end())
        {
          ignwarn << "Model's parent entity [" << _parent->Data()
                  << "] not found on world map." << std::endl;
          return true;
        }
        auto worldPtrPhys = this->entityWorldMap.at(_parent->Data());

        sdf::Model model;
        model.SetName(_name->Data());
        model.SetPose(_pose->Data());

        auto staticComp = _ecm.Component<components::Static>(_entity);
        if (staticComp && staticComp->Data())
        {
          model.SetStatic(staticComp->Data());
        }

        auto selfCollideComp = _ecm.Component<components::SelfCollide>(_entity);
        if (selfCollideComp && selfCollideComp ->Data())
        {
          model.SetSelfCollide(selfCollideComp->Data());
        }

        auto modelPtrPhys = worldPtrPhys->ConstructModel(model);
        this->entityModelMap.insert(std::make_pair(_entity, modelPtrPhys));

        return true;
      });

  _ecm.EachNew<components::Link, components::Name, components::Pose,
            components::ParentEntity>(
      [&](const Entity &_entity,
        const components::Link * /* _link */,
        const components::Name *_name,
        const components::Pose *_pose,
        const components::ParentEntity *_parent)->bool
      {
        // Check if link already exists
        if (this->entityLinkMap.find(_entity) != this->entityLinkMap.end())
        {
          ignwarn << "Link entity [" << _entity
                  << "] marked as new, but it's already on the map."
                  << std::endl;
          return true;
        }

        // TODO(anyone) Don't load links unless they have collisions

        // Check if parent model exists
        if (this->entityModelMap.find(_parent->Data())
            == this->entityModelMap.end())
        {
          ignwarn << "Link's parent entity [" << _parent->Data()
                  << "] not found on model map." << std::endl;
          return true;
        }
        auto modelPtrPhys = this->entityModelMap.at(_parent->Data());

        sdf::Link link;
        link.SetName(_name->Data());
        link.SetPose(_pose->Data());

        // get link inertial
        auto inertial = _ecm.Component<components::Inertial>(_entity);
        if (inertial)
        {
          link.SetInertial(inertial->Data());
        }

        auto linkPtrPhys = modelPtrPhys->ConstructLink(link);
        this->entityLinkMap.insert(std::make_pair(_entity, linkPtrPhys));

        return true;
      });

  // We don't need to add visuals to the physics engine.

  // collisions
  _ecm.EachNew<components::Collision, components::Name, components::Pose,
            components::Geometry, components::CollisionElement,
            components::ParentEntity>(
      [&](const Entity &  _entity,
          const components::Collision *,
          const components::Name *_name,
          const components::Pose *_pose,
          const components::Geometry *_geom,
          const components::CollisionElement *_collElement,
          const components::ParentEntity *_parent) -> bool
      {
        if (this->entityCollisionMap.find(_entity) !=
            this->entityCollisionMap.end())
        {
           ignwarn << "Collision entity [" << _entity
                   << "] marked as new, but it's already on the map."
                   << std::endl;
          return true;
        }

        // Check if parent link exists
        if (this->entityLinkMap.find(_parent->Data())
            == this->entityLinkMap.end())
        {
          ignwarn << "Collision's parent entity [" << _parent->Data()
                  << "] not found on link map." << std::endl;
          return true;
        }
        auto linkPtrPhys = this->entityLinkMap.at(_parent->Data());

        const sdf::Collision& collision = _collElement->Data();

        ShapePtrType collisionPtrPhys;
        if (_geom->Data().Type() == sdf::GeometryType::MESH)
        {
          const sdf::Mesh *meshSdf = _geom->Data().MeshShape();
          if (nullptr == meshSdf)
          {
            ignwarn << "Mesh geometry for collision [" << _name->Data()
                    << "] missing mesh shape." << std::endl;
            return true;
          }

          auto &meshManager = *ignition::common::MeshManager::Instance();
          auto fullPath = asFullPath(meshSdf->Uri(), meshSdf->FilePath());
          auto *mesh = meshManager.Load(fullPath);
          if (nullptr == mesh)
          {
            ignwarn << "Failed to load mesh from [" << fullPath
                    << "]." << std::endl;
            return true;
          }

          auto linkMeshFeature = entityCast(_parent->Data(), linkPtrPhys,
              this->entityLinkMeshMap);
          if (!linkMeshFeature)
          {
            ignwarn << "Can't process Mesh geometry, physics engine "
                    << "missing AttachMeshShapeFeature" << std::endl;
            return true;
          }

          collisionPtrPhys = linkMeshFeature->AttachMeshShape(_name->Data(),
              *mesh,
              math::eigen3::convert(_pose->Data()),
              math::eigen3::convert(meshSdf->Scale()));
        }
        else
        {
          collisionPtrPhys = linkPtrPhys->ConstructCollision(collision);
        }

        this->entityCollisionMap.insert(
            std::make_pair(_entity, collisionPtrPhys));
        this->collisionEntityMap.insert(
            std::make_pair(collisionPtrPhys, _entity));
        return true;
      });

  // joints
  _ecm.EachNew<components::Joint, components::Name, components::JointType,
               components::Pose, components::ThreadPitch,
               components::ParentEntity, components::ParentLinkName,
               components::ChildLinkName>(
      [&](const Entity &_entity,
          const components::Joint * /* _joint */,
          const components::Name *_name,
          const components::JointType *_jointType,
          const components::Pose *_pose,
          const components::ThreadPitch *_threadPitch,
          const components::ParentEntity *_parentModel,
          const components::ParentLinkName *_parentLinkName,
          const components::ChildLinkName *_childLinkName) -> bool
      {
        // Check if joint already exists
        if (this->entityJointMap.find(_entity) != this->entityJointMap.end())
        {
          ignwarn << "Joint entity [" << _entity
                  << "] marked as new, but it's already on the map."
                  << std::endl;
          return true;
        }

        // Check if parent model exists
        if (this->entityModelMap.find(_parentModel->Data())
            == this->entityModelMap.end())
        {
          ignwarn << "Joint's parent entity [" << _parentModel->Data()
                  << "] not found on model map." << std::endl;
          return true;
        }
        auto modelPtrPhys = this->entityModelMap.at(_parentModel->Data());

        sdf::Joint joint;
        joint.SetName(_name->Data());
        joint.SetType(_jointType->Data());
        joint.SetPose(_pose->Data());
        joint.SetThreadPitch(_threadPitch->Data());

        joint.SetParentLinkName(_parentLinkName->Data());
        joint.SetChildLinkName(_childLinkName->Data());

        auto jointAxis = _ecm.Component<components::JointAxis>(_entity);
        auto jointAxis2 = _ecm.Component<components::JointAxis2>(_entity);

        if (jointAxis)
          joint.SetAxis(0, jointAxis->Data());
        if (jointAxis2)
          joint.SetAxis(1, jointAxis2->Data());

        // Use the parent link's parent model as the model of this joint
        auto jointPtrPhys = modelPtrPhys->ConstructJoint(joint);

        if (jointPtrPhys.Valid())
        {
          // Some joints may not be supported, so only add them to the map if
          // the physics entity is valid
          this->entityJointMap.insert(std::make_pair(_entity, jointPtrPhys));
        }
        return true;
      });

  _ecm.EachNew<components::BatterySoC>(
      [&](const Entity & _entity, const components::BatterySoC *)->bool
      {
        // Parent entity of battery is model entity
        this->entityOffMap.insert(std::make_pair(
          _ecm.ParentEntity(_entity), false));
        return true;
      });

  // Detachable joints
  _ecm.EachNew<components::DetachableJoint>(
      [&](const Entity &_entity,
          const components::DetachableJoint *_jointInfo) -> bool
      {
        if (_jointInfo->Data().jointType != "fixed")
        {
          ignerr << "Detachable joint type [" << _jointInfo->Data().jointType
                 << "] is currently not supported" << std::endl;
          return true;
        }
        // Check if joint already exists
        if (this->entityJointMap.find(_entity) != this->entityJointMap.end())
        {
          ignwarn << "Joint entity [" << _entity
                  << "] marked as new, but it's already on the map."
                  << std::endl;
          return true;
        }

        // Check if the link entities exist in the physics engine
        auto parentLinkPhysIt =
            this->entityLinkMap.find(_jointInfo->Data().parentLink);
        if (parentLinkPhysIt == this->entityLinkMap.end())
        {
          ignwarn << "DetachableJoint's parent link entity ["
                  << _jointInfo->Data().parentLink << "] not found in link map."
                  << std::endl;
          return true;
        }

        auto childLinkEntity = _jointInfo->Data().childLink;

        // Get child link
        auto childLinkIt = this->entityLinkMap.find(childLinkEntity);
        if (childLinkIt == this->entityLinkMap.end())
        {
          ignwarn << "Failed to find joint's child link [" << childLinkEntity
                  << "]." << std::endl;
          return true;
        }

        auto childLinkDetachableJointFeature = entityCast(childLinkEntity,
            childLinkIt->second, this->entityLinkDetachableJointMap);
        if (!childLinkDetachableJointFeature)
        {
          ignwarn << "Can't process DetachableJoint component, physics engine "
                  << "missing AttachFixedJointFeature" << std::endl;

          // Break Each call since no DetachableJoints can be processed
          return false;
        }

        const auto poseParent =
            parentLinkPhysIt->second->FrameDataRelativeToWorld().pose;
        const auto poseChild =
            childLinkDetachableJointFeature->FrameDataRelativeToWorld().pose;

        // Pose of child relative to parent
        auto poseParentChild = poseParent.inverse() * poseChild;
        auto jointPtrPhys = childLinkDetachableJointFeature->AttachFixedJoint(
            parentLinkPhysIt->second);
        if (jointPtrPhys.Valid())
        {
          // We let the joint be at the origin of the child link.
          jointPtrPhys->SetTransformFromParent(poseParentChild);

          igndbg << "Creating detachable joint [" << _entity << "]"
                 << std::endl;
          this->entityJointMap.insert(std::make_pair(_entity, jointPtrPhys));
        }
        else
        {
          ignwarn << "DetachableJoint could not be created." << std::endl;
        }
        return true;
      });
}

//////////////////////////////////////////////////
void PhysicsPrivate::RemovePhysicsEntities(const EntityComponentManager &_ecm)
{
  // Assume the world will not be erased
  // Only removing models is supported by ign-physics right now so we only
  // remove links, joints and collisions if they are children of the removed
  // model.
  // We assume the links, joints and collisions will be removed from the
  // physics engine when the containing model gets removed so, here, we only
  // remove the entities from the gazebo entity->physics entity map.
  _ecm.EachRemoved<components::Model>(
      [&](const Entity &_entity, const components::Model *
          /* _model */) -> bool
      {
        // Remove model if found
        auto modelIt = this->entityModelMap.find(_entity);
        if (modelIt != this->entityModelMap.end())
        {
          // Remove child links, collisions and joints first
          for (const auto &childLink :
               _ecm.ChildrenByComponents(_entity, components::Link()))
          {
            for (const auto &childCollision :
                 _ecm.ChildrenByComponents(childLink, components::Collision()))
            {
              auto collIt = this->entityCollisionMap.find(childCollision);
              if (collIt != this->entityCollisionMap.end())
              {
                this->collisionEntityMap.erase(collIt->second);
                this->entityCollisionMap.erase(collIt);
              }
            }
            this->entityLinkMap.erase(childLink);
          }

          for (const auto &childJoint :
               _ecm.ChildrenByComponents(_entity, components::Joint()))
          {
            this->entityJointMap.erase(childJoint);
          }

          // Remove the model from the physics engine
          modelIt->second->Remove();
          this->entityModelMap.erase(_entity);
        }
        return true;
      });

  _ecm.EachRemoved<components::DetachableJoint>(
      [&](const Entity &_entity, const components::DetachableJoint *) -> bool
      {
        auto jointIt = this->entityJointMap.find(_entity);
        if (jointIt == this->entityJointMap.end())
        {
          ignwarn << "Failed to find joint [" << _entity
                  << "]." << std::endl;
          return true;
        }

        auto castEntity = entityCast(_entity, jointIt->second,
            this->entityJointDetachableJointMap);
        if (!castEntity)
        {
          ignwarn << "Can't process DetachableJoint component, physics engine "
                  << "missing DetachJointFeature" << std::endl;

          // Break Each call since no DetachableJoints can be processed
          return false;
        }

        igndbg << "Detaching joint [" << _entity << "]" << std::endl;
        castEntity->Detach();
        return true;
      });
}

//////////////////////////////////////////////////
void PhysicsPrivate::UpdatePhysics(EntityComponentManager &_ecm)
{
  IGN_PROFILE("PhysicsPrivate::UpdatePhysics");
  // Battery state
  _ecm.Each<components::BatterySoC>(
      [&](const Entity & _entity, const components::BatterySoC *_bat)
      {
        if (_bat->Data() <= 0)
          entityOffMap[_ecm.ParentEntity(_entity)] = true;
        else
          entityOffMap[_ecm.ParentEntity(_entity)] = false;
        return true;
      });

  // Handle joint state
  _ecm.Each<components::Joint, components::Name>(
      [&](const Entity &_entity, const components::Joint *,
          const components::Name *_name)
      {
        auto jointIt = this->entityJointMap.find(_entity);
        if (jointIt == this->entityJointMap.end())
          return true;

        // Model is out of battery
        if (this->entityOffMap[_ecm.ParentEntity(_entity)])
        {
          std::size_t nDofs = jointIt->second->GetDegreesOfFreedom();
          for (std::size_t i = 0; i < nDofs; ++i)
          {
            jointIt->second->SetForce(i, 0);

            // TODO(anyone): Only for diff drive, which does not use
            //   JointForceCmd. Remove when it does.
            auto jointVelFeature = entityCast(_entity, jointIt->second,
                this->entityJointVelocityCommandMap);
            if (jointVelFeature)
            {
              jointVelFeature->SetVelocityCommand(i, 0);
            }
          }
          return true;
        }

        auto posReset = _ecm.Component<components::JointPositionReset>(
            _entity);
        auto velReset = _ecm.Component<components::JointVelocityReset>(
            _entity);

        // Reset the velocity
        if (velReset)
        {
          auto& jointVelocity = velReset->Data();

          if (jointVelocity.size() != jointIt->second->GetDegreesOfFreedom())
          {
            ignwarn << "There is a mismatch in the degrees of freedom "
                    << "between Joint [" << _name->Data() << "(Entity="
                    << _entity << ")] and its JointVelocityReset "
                    << "component. The joint has "
                    << jointIt->second->GetDegreesOfFreedom()
                    << " while the component has "
                    << jointVelocity.size() << ".\n";
            }

            std::size_t nDofs = std::min(
                jointVelocity.size(), jointIt->second->GetDegreesOfFreedom());

            for (std::size_t i = 0; i < nDofs; ++i)
            {
              jointIt->second->SetVelocity(i, jointVelocity[i]);
            }
        }

        // Reset the position
        if (posReset)
        {
          auto &jointPosition = posReset->Data();

          if (jointPosition.size() != jointIt->second->GetDegreesOfFreedom())
          {
            ignwarn << "There is a mismatch in the degrees of freedom "
                    << "between Joint [" << _name->Data() << "(Entity="
                    << _entity << ")] and its JointPositionyReset "
                    << "component. The joint has "
                    << jointIt->second->GetDegreesOfFreedom()
                    << " while the component has "
                    << jointPosition.size() << ".\n";
            }
            std::size_t nDofs = std::min(
                jointPosition.size(), jointIt->second->GetDegreesOfFreedom());
            for (std::size_t i = 0; i < nDofs; ++i)
            {
              jointIt->second->SetPosition(i, jointPosition[i]);
            }
        }

        auto force = _ecm.Component<components::JointForceCmd>(_entity);
        auto velCmd = _ecm.Component<components::JointVelocityCmd>(_entity);

        if (force)
        {
          if (force->Data().size() != jointIt->second->GetDegreesOfFreedom())
          {
            ignwarn << "There is a mismatch in the degrees of freedom between "
                    << "Joint [" << _name->Data() << "(Entity=" << _entity
                    << ")] and its JointForceCmd component. The joint has "
                    << force->Data().size() << " while the component has "
                    << jointIt->second->GetDegreesOfFreedom() << ".\n";
          }
          std::size_t nDofs = std::min(force->Data().size(),
                                       jointIt->second->GetDegreesOfFreedom());
          for (std::size_t i = 0; i < nDofs; ++i)
          {
            jointIt->second->SetForce(i, force->Data()[i]);
          }
        }
        // Only set joint velocity if joint force is not set.
        // If both the cmd and reset components are found, cmd is ignored.
        else if (velCmd)
        {
          auto velocityCmd = velCmd->Data();

          if (velReset)
          {
            ignwarn << "Found both JointVelocityReset and "
                    << "JointVelocityCmd components for Joint ["
                    << _name->Data() << "(Entity=" << _entity
                    << "]). Ignoring JointVelocityCmd component."
                    << std::endl;
            return true;
          }

          if (velocityCmd.size() != jointIt->second->GetDegreesOfFreedom())
          {
            ignwarn << "There is a mismatch in the degrees of freedom"
                    << " between Joint [" << _name->Data()
                    << "(Entity=" << _entity<< ")] and its "
                    << "JointVelocityCmd component. The joint has "
                    << jointIt->second->GetDegreesOfFreedom()
                    << " while the component has "
                    << velocityCmd.size() << ".\n";
          }

          auto jointVelFeature = entityCast(_entity, jointIt->second,
              this->entityJointVelocityCommandMap);
          if (!jointVelFeature)
          {
            return true;
          }

          std::size_t nDofs = std::min(
            velocityCmd.size(),
            jointIt->second->GetDegreesOfFreedom());

          for (std::size_t i = 0; i < nDofs; ++i)
          {
            jointVelFeature->SetVelocityCommand(i, velocityCmd[i]);
          }
        }

        return true;
      });

  // Link wrenches
  _ecm.Each<components::ExternalWorldWrenchCmd>(
      [&](const Entity &_entity,
          const components::ExternalWorldWrenchCmd *_wrenchComp)
      {
        auto linkIt = this->entityLinkMap.find(_entity);
        if (linkIt == this->entityLinkMap.end())
          return true;

        math::Vector3 force = msgs::Convert(_wrenchComp->Data().force());
        math::Vector3 torque = msgs::Convert(_wrenchComp->Data().torque());
        linkIt->second->AddExternalForce(math::eigen3::convert(force));
        linkIt->second->AddExternalTorque(math::eigen3::convert(torque));

        return true;
      });

  _ecm.Each<components::Model, components::WorldPoseCmd>(
      [&](const Entity &_entity, const components::Model *,
          const components::WorldPoseCmd *_poseCmd)
      {
        // Get canonical link offset
        auto canonicalLink = _ecm.ChildrenByComponents(_entity,
            components::CanonicalLink());
        if (canonicalLink.empty())
          return true;
        auto canonicalLinkPhysIt = this->entityLinkMap.find(canonicalLink[0]);

        if (canonicalLinkPhysIt == this->entityLinkMap.end())
          return true;

        auto canonicalPoseComp =
            _ecm.Component<components::Pose>(canonicalLink[0]);
        if (nullptr == canonicalPoseComp)
          return true;

        // TODO(addisu) Store the free group instead of searching for it at
        // every iteration
        auto freeGroup = canonicalLinkPhysIt->second->FindFreeGroup();
        if (freeGroup)
        {
          freeGroup->SetWorldPose(math::eigen3::convert(_poseCmd->Data() *
              canonicalPoseComp->Data()));
        }

        // Process pose commands for static models here, as one-time changes
        const components::Static *staticComp =
          _ecm.Component<components::Static>(_entity);
        if (staticComp && staticComp->Data())
        {
          auto worldPoseComp = _ecm.Component<components::Pose>(_entity);
          if (worldPoseComp)
          {
            auto state = worldPoseComp->SetData(_poseCmd->Data(),
                this->pose3Eql) ?
                ComponentState::OneTimeChange :
                ComponentState::NoChange;
            _ecm.SetChanged(_entity, components::Pose::typeId, state);
          }
        }

        return true;
      });

  // Slip compliance on Collisions
  _ecm.Each<components::SlipComplianceCmd>(
      [&](const Entity &_entity,
          const components::SlipComplianceCmd *_slipCmdComp)
      {
        auto shapeIt = this->entityCollisionMap.find(_entity);
        if (shapeIt == this->entityCollisionMap.end())
          return true;

        shapeIt->second->SetPrimarySlipCompliance(_slipCmdComp->Data().X());
        shapeIt->second->SetSecondarySlipCompliance(_slipCmdComp->Data().Y());

        return true;
      });

  // Clear pending commands
  // Note: Removing components from inside an Each call can be dangerous.
  // Instead, we collect all the entities that have the desired components and
  // remove the component from them afterward.
  std::vector<Entity> entitiesWorldCmd;
  _ecm.Each<components::WorldPoseCmd>(
      [&](const Entity &_entity, components::WorldPoseCmd*) -> bool
      {
        entitiesWorldCmd.push_back(_entity);
        return true;
      });

  for (const Entity &entity : entitiesWorldCmd)
  {
    _ecm.RemoveComponent<components::WorldPoseCmd>(entity);
  }

  // Populate bounding box info
  // Only compute bounding box if component exists to avoid unnecessary
  // computations
  _ecm.Each<components::Model, components::AxisAlignedBox>(
      [&](const Entity &_entity, const components::Model *,
          components::AxisAlignedBox *_bbox)
      {
        auto modelIt = this->entityModelMap.find(_entity);
        if (modelIt == this->entityModelMap.end())
        {
          ignwarn << "Failed to find model [" << _entity << "]." << std::endl;
          return true;
        }

        auto bbModel = entityCast(_entity, modelIt->second,
            this->entityModelBoundingBoxMap);
        if (!bbModel)
        {
          ignwarn << "Can't process AxisAlignedBox component, physics engine "
                  << "missing GetModelBoundingBox" << std::endl;

          // Break Each call since no AxisAlignedBox'es can be processed
          return false;
        }

        math::AxisAlignedBox bbox =
            math::eigen3::convert(bbModel->GetAxisAlignedBoundingBox());
        auto state = _bbox->SetData(bbox, this->axisAlignedBoxEql) ?
            ComponentState::OneTimeChange :
            ComponentState::NoChange;
        _ecm.SetChanged(_entity, components::AxisAlignedBox::typeId, state);

        return true;
      });
}

//////////////////////////////////////////////////
void PhysicsPrivate::Step(const std::chrono::steady_clock::duration &_dt)
{
  IGN_PROFILE("PhysicsPrivate::Step");
  ignition::physics::ForwardStep::Input input;
  ignition::physics::ForwardStep::State state;
  ignition::physics::ForwardStep::Output output;

  input.Get<std::chrono::steady_clock::duration>() = _dt;

  for (auto &world : this->entityWorldMap)
  {
    world.second->Step(output, state, input);
  }
}

//////////////////////////////////////////////////
void PhysicsPrivate::UpdateSim(EntityComponentManager &_ecm) const
{
  IGN_PROFILE("PhysicsPrivate::UpdateSim");

  // local pose
  _ecm.Each<components::Link, components::Pose, components::ParentEntity>(
      [&](const Entity &_entity, components::Link * /*_link*/,
          components::Pose *_pose,
          const components::ParentEntity *_parent)->bool
      {
        // If parent is static, don't process pose changes as periodic
        const auto *staticComp =
          _ecm.Component<components::Static>(_parent->Data());

        if (staticComp && staticComp->Data())
          return true;

        auto linkIt = this->entityLinkMap.find(_entity);
        if (linkIt != this->entityLinkMap.end())
        {
          auto canonicalLink =
              _ecm.Component<components::CanonicalLink>(_entity);

          // get the pose component of the parent model
          const components::Pose *parentPose =
              _ecm.Component<components::Pose>(_parent->Data());

          auto frameData = linkIt->second->FrameDataRelativeToWorld();
          const auto &worldPose = frameData.pose;

          // if the parentPose is a nullptr, something is wrong with ECS
          // creation
          if (!parentPose)
          {
            ignerr << "The pose component of " << _parent->Data()
                   << " could not be found. This should never happen!\n";
            return true;
          }
          if (canonicalLink)
          {
            // This is the canonical link, update the model
            // The Pose component, _pose, of this link is the initial
            // transform of the link w.r.t its model. This component never
            // changes because it's "fixed" to the model. Instead, we change
            // the model's pose here. The physics engine gives us the pose of
            // this link relative to world so to set the model's pose, we have
            // to post-multiply it by the inverse of the initial transform of
            // the link w.r.t to its model.
            auto mutableParentPose =
              _ecm.Component<components::Pose>(_parent->Data());
            *(mutableParentPose) = components::Pose(_pose->Data().Inverse() +
                                           math::eigen3::convert(worldPose));
            _ecm.SetChanged(_parent->Data(), components::Pose::typeId,
                ComponentState::PeriodicChange);
          }
          else
          {
            // Compute the relative pose of this link from the model
            *_pose = components::Pose(math::eigen3::convert(worldPose) +
                                      parentPose->Data().Inverse());
            _ecm.SetChanged(_entity, components::Pose::typeId,
                ComponentState::PeriodicChange);
          }

          // Populate world poses, velocities and accelerations of the link. For
          // now these components are updated only if another system has created
          // the corresponding component on the entity.
          auto worldPoseComp = _ecm.Component<components::WorldPose>(_entity);
          if (worldPoseComp)
          {
            auto state =
                worldPoseComp->SetData(math::eigen3::convert(frameData.pose),
                this->pose3Eql) ?
                ComponentState::PeriodicChange :
                ComponentState::NoChange;
            _ecm.SetChanged(_entity, components::WorldPose::typeId, state);
          }

          // Velocity in world coordinates
          auto worldLinVelComp =
              _ecm.Component<components::WorldLinearVelocity>(_entity);
          if (worldLinVelComp)
          {
            auto state = worldLinVelComp->SetData(
                  math::eigen3::convert(frameData.linearVelocity),
                  this->vec3Eql) ?
                  ComponentState::PeriodicChange :
                  ComponentState::NoChange;
            _ecm.SetChanged(_entity,
                components::WorldLinearVelocity::typeId, state);
          }

          // Angular velocity in world frame coordinates
          auto worldAngVelComp =
              _ecm.Component<components::WorldAngularVelocity>(_entity);
          if (worldAngVelComp)
          {
            auto state = worldAngVelComp->SetData(
                math::eigen3::convert(frameData.angularVelocity),
                this->vec3Eql) ?
                ComponentState::PeriodicChange :
                ComponentState::NoChange;
            _ecm.SetChanged(_entity,
                components::WorldAngularVelocity::typeId, state);
          }

          // Acceleration in world frame coordinates
          auto worldLinAccelComp =
              _ecm.Component<components::WorldLinearAcceleration>(_entity);
          if (worldLinAccelComp)
          {
            auto state = worldLinAccelComp->SetData(
                math::eigen3::convert(frameData.linearAcceleration),
                this->vec3Eql) ?
                ComponentState::PeriodicChange :
                ComponentState::NoChange;
            _ecm.SetChanged(_entity,
                components::WorldLinearAcceleration::typeId, state);
          }

          // Angular acceleration in world frame coordinates
          auto worldAngAccelComp =
              _ecm.Component<components::WorldAngularAcceleration>(_entity);

          if (worldAngAccelComp)
          {
            auto state = worldAngAccelComp->SetData(
                math::eigen3::convert(frameData.angularAcceleration),
                this->vec3Eql) ?
                ComponentState::PeriodicChange :
                ComponentState::NoChange;
            _ecm.SetChanged(_entity,
                components::WorldAngularAcceleration::typeId, state);
          }

          const Eigen::Matrix3d R_bs = worldPose.linear().transpose(); // NOLINT

          // Velocity in body-fixed frame coordinates
          auto bodyLinVelComp =
              _ecm.Component<components::LinearVelocity>(_entity);
          if (bodyLinVelComp)
          {
            Eigen::Vector3d bodyLinVel = R_bs * frameData.linearVelocity;
            auto state =
                bodyLinVelComp->SetData(math::eigen3::convert(bodyLinVel),
                this->vec3Eql) ?
                ComponentState::PeriodicChange :
                ComponentState::NoChange;
            _ecm.SetChanged(_entity, components::LinearVelocity::typeId, state);
          }

          // Angular velocity in body-fixed frame coordinates
          auto bodyAngVelComp =
              _ecm.Component<components::AngularVelocity>(_entity);
          if (bodyAngVelComp)
          {
            Eigen::Vector3d bodyAngVel = R_bs * frameData.angularVelocity;
            auto state =
                bodyAngVelComp->SetData(math::eigen3::convert(bodyAngVel),
                this->vec3Eql) ?
                ComponentState::PeriodicChange :
                ComponentState::NoChange;
            _ecm.SetChanged(_entity, components::AngularVelocity::typeId,
                state);
          }

          // Acceleration in body-fixed frame coordinates
          auto bodyLinAccelComp =
              _ecm.Component<components::LinearAcceleration>(_entity);
          if (bodyLinAccelComp)
          {
            Eigen::Vector3d bodyLinAccel = R_bs * frameData.linearAcceleration;
            auto state =
                bodyLinAccelComp->SetData(math::eigen3::convert(bodyLinAccel),
                this->vec3Eql)?
                ComponentState::PeriodicChange :
                ComponentState::NoChange;
            _ecm.SetChanged(_entity, components::LinearAcceleration::typeId,
                state);
          }

          // Angular acceleration in world frame coordinates
          auto bodyAngAccelComp =
              _ecm.Component<components::AngularAcceleration>(_entity);
          if (bodyAngAccelComp)
          {
            Eigen::Vector3d bodyAngAccel = R_bs * frameData.angularAcceleration;
            auto state =
                bodyAngAccelComp->SetData(math::eigen3::convert(bodyAngAccel),
                this->vec3Eql) ?
                ComponentState::PeriodicChange :
                ComponentState::NoChange;
            _ecm.SetChanged(_entity, components::AngularAcceleration::typeId,
                state);
          }
        }
        else
        {
          ignwarn << "Unknown link with id " << _entity << " found\n";
        }
        return true;
      });

  // pose/velocity/acceleration of non-link entities such as sensors /
  // collisions. These get updated only if another system has created a
  // components::WorldPose component for the entity.
  // Populated components:
  // * WorldPose
  // * WorldLinearVelocity
  // * AngularVelocity
  // * LinearAcceleration

  // world pose
  _ecm.Each<components::Pose, components::WorldPose,
            components::ParentEntity>(
      [&](const Entity &,
          const components::Pose *_pose, components::WorldPose *_worldPose,
          const components::ParentEntity *_parent)->bool
      {
        // check if parent entity is a link, e.g. entity is sensor / collision
        auto linkIt = this->entityLinkMap.find(_parent->Data());
        if (linkIt != this->entityLinkMap.end())
        {
          const auto entityFrameData =
              this->LinkFrameDataAtOffset(linkIt->second, _pose->Data());

          *_worldPose = components::WorldPose(
              math::eigen3::convert(entityFrameData.pose));
        }

        return true;
      });

  // world linear velocity
  _ecm.Each<components::Pose, components::WorldLinearVelocity,
            components::ParentEntity>(
      [&](const Entity &,
          const components::Pose *_pose,
          components::WorldLinearVelocity *_worldLinearVel,
          const components::ParentEntity *_parent)->bool
      {
        // check if parent entity is a link, e.g. entity is sensor / collision
        auto linkIt = this->entityLinkMap.find(_parent->Data());
        if (linkIt != this->entityLinkMap.end())
        {
          const auto entityFrameData =
              this->LinkFrameDataAtOffset(linkIt->second, _pose->Data());

          // set entity world linear velocity
          *_worldLinearVel = components::WorldLinearVelocity(
              math::eigen3::convert(entityFrameData.linearVelocity));
        }

        return true;
      });

  // body angular velocity
  _ecm.Each<components::Pose, components::AngularVelocity,
            components::ParentEntity>(
      [&](const Entity &,
          const components::Pose *_pose,
          components::AngularVelocity *_angularVel,
          const components::ParentEntity *_parent)->bool
      {
        // check if parent entity is a link, e.g. entity is sensor / collision
        auto linkIt = this->entityLinkMap.find(_parent->Data());
        if (linkIt != this->entityLinkMap.end())
        {
          const auto entityFrameData =
              this->LinkFrameDataAtOffset(linkIt->second, _pose->Data());

          auto entityWorldPose = math::eigen3::convert(entityFrameData.pose);
          ignition::math::Vector3d entityWorldAngularVel =
              math::eigen3::convert(entityFrameData.angularVelocity);

          auto entityBodyAngularVel =
              entityWorldPose.Rot().RotateVectorReverse(entityWorldAngularVel);
          *_angularVel = components::AngularVelocity(entityBodyAngularVel);
        }

        return true;
      });

  // body linear acceleration
  _ecm.Each<components::Pose, components::LinearAcceleration,
            components::ParentEntity>(
      [&](const Entity &,
          const components::Pose *_pose,
          components::LinearAcceleration *_linearAcc,
          const components::ParentEntity *_parent)->bool
      {
        auto linkIt = this->entityLinkMap.find(_parent->Data());
        if (linkIt != this->entityLinkMap.end())
        {
          const auto entityFrameData =
              this->LinkFrameDataAtOffset(linkIt->second, _pose->Data());

          auto entityWorldPose = math::eigen3::convert(entityFrameData.pose);
          ignition::math::Vector3d entityWorldLinearAcc =
              math::eigen3::convert(entityFrameData.linearAcceleration);

          auto entityBodyLinearAcc =
              entityWorldPose.Rot().RotateVectorReverse(entityWorldLinearAcc);
          *_linearAcc = components::LinearAcceleration(entityBodyLinearAcc);
        }

        return true;
      });

  // Clear reset components
  std::vector<Entity> entitiesPositionReset;
  _ecm.Each<components::JointPositionReset>(
      [&](const Entity &_entity, components::JointPositionReset *) -> bool
      {
        entitiesPositionReset.push_back(_entity);
        return true;
      });

  for (const auto entity : entitiesPositionReset)
  {
    _ecm.RemoveComponent<components::JointPositionReset>(entity);
  }

  std::vector<Entity> entitiesVelocityReset;
  _ecm.Each<components::JointVelocityReset>(
      [&](const Entity &_entity, components::JointVelocityReset *) -> bool
      {
        entitiesVelocityReset.push_back(_entity);
        return true;
      });

  for (const auto entity : entitiesVelocityReset)
  {
    _ecm.RemoveComponent<components::JointVelocityReset>(entity);
  }

  // Clear pending commands
  _ecm.Each<components::JointForceCmd>(
      [&](const Entity &, components::JointForceCmd *_force) -> bool
      {
        std::fill(_force->Data().begin(), _force->Data().end(), 0.0);
        return true;
      });

  _ecm.Each<components::ExternalWorldWrenchCmd >(
      [&](const Entity &, components::ExternalWorldWrenchCmd *_wrench) -> bool
      {
        _wrench->Data().Clear();
        return true;
      });

  _ecm.Each<components::JointVelocityCmd>(
      [&](const Entity &, components::JointVelocityCmd *_vel) -> bool
      {
        std::fill(_vel->Data().begin(), _vel->Data().end(), 0.0);
        return true;
      });

  // _ecm.Each<components::SlipComplianceCmd>(
  //     [&](const Entity &, components::SlipComplianceCmd *_slip) -> bool
  //     {
  //       _slip->Data().Set(0, 0);
  //       return true;
  //     });

  // Update joint positions
  _ecm.Each<components::Joint, components::JointPosition>(
      [&](const Entity &_entity, components::Joint *,
          components::JointPosition *_jointPos) -> bool
      {
        auto jointIt = this->entityJointMap.find(_entity);
        if (jointIt != this->entityJointMap.end())
        {
          _jointPos->Data().resize(jointIt->second->GetDegreesOfFreedom());
          for (std::size_t i = 0; i < jointIt->second->GetDegreesOfFreedom();
               ++i)
          {
            _jointPos->Data()[i] = jointIt->second->GetPosition(i);
          }
        }
        return true;
      });

  // Update joint Velocities
  _ecm.Each<components::Joint, components::JointVelocity>(
      [&](const Entity &_entity, components::Joint *,
          components::JointVelocity *_jointVel) -> bool
      {
        auto jointIt = this->entityJointMap.find(_entity);
        if (jointIt != this->entityJointMap.end())
        {
          _jointVel->Data().resize(jointIt->second->GetDegreesOfFreedom());
          for (std::size_t i = 0; i < jointIt->second->GetDegreesOfFreedom();
               ++i)
          {
            _jointVel->Data()[i] = jointIt->second->GetVelocity(i);
          }
        }
        return true;
      });
  this->UpdateCollisions(_ecm);
}

//////////////////////////////////////////////////
void PhysicsPrivate::UpdateCollisions(EntityComponentManager &_ecm) const
{
  IGN_PROFILE("PhysicsPrivate::UpdateCollisions");
  // Quit early if the ContactData component hasn't been created. This means
  // there are no systems that need contact information
  if (!_ecm.HasComponentType(components::ContactSensorData::typeId))
    return;

  // TODO(addisu) If systems are assumed to only have one world, we should
  // capture the world Entity in a Configure call
  Entity worldEntity = _ecm.EntityByComponents(components::World());

  if (worldEntity == kNullEntity)
  {
    ignerr << "Missing world entity.\n";
    return;
  }

  // Safe to assume this won't throw because the world entity should always be
  // available
  auto worldPhys = this->entityWorldMap.at(worldEntity);

  // Each contact object we get from ign-physics contains the EntityPtrs of the
  // two colliding entities and other data about the contact such as the
  // position. This map groups contacts so that it is easy to query all the
  // contacts of one entity.
  using EntityContactMap =
      std::unordered_map<Entity, std::deque<const WorldType::ContactPoint *>>;

  // This data structure is essentially a mapping between a pair of entities and
  // a list of pointers to their contact object. We use a map inside a map to
  // create msgs::Contact objects conveniently later on.
  std::unordered_map<Entity, EntityContactMap> entityContactMap;

  // Note that we are temporarily storing pointers to elements in this
  // ("allContacts") container. Thus, we must make sure it doesn't get destroyed
  // until the end of this function.
  auto allContacts = worldPhys->GetContactsFromLastStep();
  for (const auto &contactComposite : allContacts)
  {
    const auto &contact = contactComposite.Get<WorldType::ContactPoint>();
    auto coll1It = this->collisionEntityMap.find(contact.collision1);
    auto coll2It = this->collisionEntityMap.find(contact.collision2);

    if ((coll1It != this->collisionEntityMap.end()) &&
        (coll2It != this->collisionEntityMap.end()))
    {
      entityContactMap[coll1It->second][coll2It->second].push_back(&contact);
      entityContactMap[coll2It->second][coll1It->second].push_back(&contact);
    }
  }

  // Go through each collision entity that has a ContactData component and
  // set the component value to the list of contacts that correspond to
  // the collision entity
  _ecm.Each<components::Collision, components::ContactSensorData>(
      [&](const Entity &_collEntity1, components::Collision *,
          components::ContactSensorData *_contacts) -> bool
      {
        if (entityContactMap.find(_collEntity1) == entityContactMap.end())
        {
          // Clear the last contact data
          *_contacts = components::ContactSensorData();
          return true;
        }

        const auto &contactMap = entityContactMap[_collEntity1];

        msgs::Contacts contactsComp;

        for (const auto &[collEntity2, contactData] : contactMap)
        {
          msgs::Contact *contactMsg = contactsComp.add_contact();
          contactMsg->mutable_collision1()->set_id(_collEntity1);
          contactMsg->mutable_collision2()->set_id(collEntity2);
          for (const auto &contact : contactData)
          {
            auto *position = contactMsg->add_position();
            position->set_x(contact->point.x());
            position->set_y(contact->point.y());
            position->set_z(contact->point.z());
          }
        }
        *_contacts = components::ContactSensorData(contactsComp);

        return true;
      });
}

physics::FrameData3d PhysicsPrivate::LinkFrameDataAtOffset(
      const LinkPtrType &_link, const math::Pose3d &_pose) const
{
  physics::FrameData3d parent;
  parent.pose = math::eigen3::convert(_pose);
  physics::RelativeFrameData3d relFrameData(_link->GetFrameID(), parent);
  return this->engine->Resolve(relFrameData, physics::FrameID::World());
}

IGNITION_ADD_PLUGIN(Physics,
                    ignition::gazebo::System,
                    Physics::ISystemConfigure,
                    Physics::ISystemUpdate)

IGNITION_ADD_PLUGIN_ALIAS(Physics, "ignition::gazebo::systems::Physics")<|MERGE_RESOLUTION|>--- conflicted
+++ resolved
@@ -105,11 +105,8 @@
 #include "ignition/gazebo/components/PhysicsEnginePlugin.hh"
 #include "ignition/gazebo/components/Pose.hh"
 #include "ignition/gazebo/components/PoseCmd.hh"
-<<<<<<< HEAD
 #include "ignition/gazebo/components/SlipComplianceCmd.hh"
-=======
 #include "ignition/gazebo/components/SelfCollide.hh"
->>>>>>> 4569d7f8
 #include "ignition/gazebo/components/Static.hh"
 #include "ignition/gazebo/components/ThreadPitch.hh"
 #include "ignition/gazebo/components/World.hh"
@@ -129,11 +126,9 @@
   /// New features can't be added to this list in minor / patch releases, in
   /// order to maintain backwards compatibility with downstream physics plugins.
   public: using MinimumFeatureList = ignition::physics::FeatureList<
-<<<<<<< HEAD
           ignition::physics::SetShapeFrictionPyramidSlipCompliance,
           // FreeGroup
-=======
->>>>>>> 4569d7f8
+
           ignition::physics::FindFreeGroupFeature,
           ignition::physics::SetFreeGroupWorldPose,
           ignition::physics::FreeGroupFrameSemantics,
