/*
 * Copyright (C) 2018 Open Source Robotics Foundation
 *
 * Licensed under the Apache License, Version 2.0 (the "License");
 * you may not use this file except in compliance with the License.
 * You may obtain a copy of the License at
 *
 *     http://www.apache.org/licenses/LICENSE-2.0
 *
 * Unless required by applicable law or agreed to in writing, software
 * distributed under the License is distributed on an "AS IS" BASIS,
 * WITHOUT WARRANTIES OR CONDITIONS OF ANY KIND, either express or implied.
 * See the License for the specific language governing permissions and
 * limitations under the License.
 *
 */

#include <ignition/msgs/contact.pb.h>
#include <ignition/msgs/contacts.pb.h>
#include <ignition/msgs/entity.pb.h>
#include <ignition/msgs/Utility.hh>

#include <iostream>
#include <deque>
#include <unordered_map>

#include <ignition/common/MeshManager.hh>
#include <ignition/common/Profiler.hh>
#include <ignition/common/SystemPaths.hh>
#include <ignition/math/eigen3/Conversions.hh>
#include <ignition/physics/config.hh>
#include <ignition/physics/FeatureList.hh>
#include <ignition/physics/FeaturePolicy.hh>
#include <ignition/physics/FindFeatures.hh>
#include <ignition/physics/RelativeQuantity.hh>
#include <ignition/physics/RequestEngine.hh>
#include <ignition/physics/RequestFeatures.hh>
#include <ignition/plugin/Loader.hh>
#include <ignition/plugin/PluginPtr.hh>
#include <ignition/plugin/Register.hh>

// Features
#include <ignition/physics/BoxShape.hh>
#include <ignition/physics/CylinderShape.hh>
#include <ignition/physics/ForwardStep.hh>
#include <ignition/physics/FrameSemantics.hh>
#include <ignition/physics/FreeGroup.hh>
#include <ignition/physics/FixedJoint.hh>
#include <ignition/physics/GetContacts.hh>
#include <ignition/physics/GetEntities.hh>
#include <ignition/physics/Joint.hh>
#include <ignition/physics/Link.hh>
#include <ignition/physics/RemoveEntities.hh>
#include <ignition/physics/Shape.hh>
#include <ignition/physics/SphereShape.hh>
#include <ignition/physics/mesh/MeshShape.hh>
#include <ignition/physics/sdf/ConstructCollision.hh>
#include <ignition/physics/sdf/ConstructJoint.hh>
#include <ignition/physics/sdf/ConstructLink.hh>
#include <ignition/physics/sdf/ConstructModel.hh>
#include <ignition/physics/sdf/ConstructVisual.hh>
#include <ignition/physics/sdf/ConstructWorld.hh>

// SDF
#include <sdf/Collision.hh>
#include <sdf/Joint.hh>
#include <sdf/Link.hh>
#include <sdf/Mesh.hh>
#include <sdf/Model.hh>
#include <sdf/Visual.hh>
#include <sdf/World.hh>

#include "ignition/gazebo/EntityComponentManager.hh"
#include "ignition/gazebo/Util.hh"

// Components
#include "ignition/gazebo/components/AngularAcceleration.hh"
#include "ignition/gazebo/components/AngularVelocity.hh"
#include "ignition/gazebo/components/BatterySoC.hh"
#include "ignition/gazebo/components/CanonicalLink.hh"
#include "ignition/gazebo/components/ChildLinkName.hh"
#include "ignition/gazebo/components/Collision.hh"
#include "ignition/gazebo/components/ContactSensorData.hh"
#include "ignition/gazebo/components/Geometry.hh"
#include "ignition/gazebo/components/Gravity.hh"
#include "ignition/gazebo/components/Inertial.hh"
#include "ignition/gazebo/components/DetachableJoint.hh"
#include "ignition/gazebo/components/Joint.hh"
#include "ignition/gazebo/components/JointAxis.hh"
#include "ignition/gazebo/components/JointPosition.hh"
#include "ignition/gazebo/components/JointPositionReset.hh"
#include "ignition/gazebo/components/JointType.hh"
#include "ignition/gazebo/components/JointVelocity.hh"
#include "ignition/gazebo/components/JointVelocityCmd.hh"
#include "ignition/gazebo/components/JointVelocityReset.hh"
#include "ignition/gazebo/components/LinearAcceleration.hh"
#include "ignition/gazebo/components/LinearVelocity.hh"
#include "ignition/gazebo/components/Link.hh"
#include "ignition/gazebo/components/Model.hh"
#include "ignition/gazebo/components/ModelSdf.hh"
#include "ignition/gazebo/components/Name.hh"
#include "ignition/gazebo/components/ParentEntity.hh"
#include "ignition/gazebo/components/ParentLinkName.hh"
#include "ignition/gazebo/components/ExternalWorldWrenchCmd.hh"
#include "ignition/gazebo/components/JointForceCmd.hh"
<<<<<<< HEAD
#include "ignition/gazebo/components/Physics.hh"
=======
>>>>>>> b3610d5b
#include "ignition/gazebo/components/PhysicsEnginePlugin.hh"
#include "ignition/gazebo/components/Pose.hh"
#include "ignition/gazebo/components/PoseCmd.hh"
#include "ignition/gazebo/components/SelfCollide.hh"
#include "ignition/gazebo/components/Static.hh"
#include "ignition/gazebo/components/ThreadPitch.hh"
#include "ignition/gazebo/components/Visual.hh"
#include "ignition/gazebo/components/World.hh"

#include "Physics.hh"

using namespace ignition;
using namespace ignition::gazebo::systems;
namespace components = ignition::gazebo::components;


// Private data class.
class ignition::gazebo::systems::PhysicsPrivate
{
  public: using MinimumFeatureList = ignition::physics::FeatureList<
<<<<<<< HEAD
=======
          ignition::physics::AttachFixedJointFeature,
          ignition::physics::DetachJointFeature,
          ignition::physics::SetJointTransformFromParentFeature,
          // FreeGroup
>>>>>>> b3610d5b
          ignition::physics::FindFreeGroupFeature,
          ignition::physics::SetFreeGroupWorldPose,
          ignition::physics::FreeGroupFrameSemantics,
          ignition::physics::LinkFrameSemantics,
          ignition::physics::AddLinkExternalForceTorque,
          ignition::physics::ForwardStep,
          ignition::physics::GetEntities,
          ignition::physics::GetContactsFromLastStepFeature,
          ignition::physics::RemoveEntities,
          ignition::physics::mesh::AttachMeshShapeFeature,
          ignition::physics::GetBasicJointProperties,
          ignition::physics::GetBasicJointState,
          ignition::physics::SetBasicJointState,
          ignition::physics::sdf::ConstructSdfModel,
          ignition::physics::sdf::ConstructSdfVisual,
          ignition::physics::sdf::ConstructSdfWorld
          >;


  public: using EnginePtrType = ignition::physics::EnginePtr<
            ignition::physics::FeaturePolicy3d, MinimumFeatureList>;

  public: using WorldType = ignition::physics::World<
            ignition::physics::FeaturePolicy3d, MinimumFeatureList>;

  public: using WorldPtrType = ignition::physics::WorldPtr<
            ignition::physics::FeaturePolicy3d, MinimumFeatureList>;

  public: using ModelPtrType = ignition::physics::ModelPtr<
            ignition::physics::FeaturePolicy3d, MinimumFeatureList>;

  public: using LinkPtrType = ignition::physics::LinkPtr<
            ignition::physics::FeaturePolicy3d, MinimumFeatureList>;

  public: using ShapePtrType = ignition::physics::ShapePtr<
            ignition::physics::FeaturePolicy3d, MinimumFeatureList>;

  public: using JointPtrType = ignition::physics::JointPtr<
            ignition::physics::FeaturePolicy3d, MinimumFeatureList>;

  public: using FreeGroupPtrType = ignition::physics::FreeGroupPtr<
            ignition::physics::FeaturePolicy3d, MinimumFeatureList>;

  /// \brief Create physics entities
  /// \param[in] _ecm Constant reference to ECM.
  public: void CreatePhysicsEntities(const EntityComponentManager &_ecm);

  /// \brief Remove physics entities if they are removed from the ECM
  /// \param[in] _ecm Constant reference to ECM.
  public: void RemovePhysicsEntities(const EntityComponentManager &_ecm);

  /// \brief Update physics from components
  /// \param[in] _ecm Constant reference to ECM.
  public: void UpdatePhysics(EntityComponentManager &_ecm);

  /// \brief Step the simulationrfor each world
  /// \param[in] _dt Duration
  public: void Step(const std::chrono::steady_clock::duration &_dt);

  /// \brief Update components from physics simulation
  /// \param[in] _ecm Mutable reference to ECM.
  public: void UpdateSim(EntityComponentManager &_ecm) const;

  /// \brief Update collision components from physics simulation
  /// \param[in] _ecm Mutable reference to ECM.
  public: void UpdateCollisions(EntityComponentManager &_ecm) const;

  /// \brief FrameData relative to world at a given offset pose
  /// \param[in] _link ign-physics link
  /// \param[in] _pose Offset pose in which to compute the frame data
  /// \returns FrameData at the given offset pose
  public: physics::FrameData3d LinkFrameDataAtOffset(
      const LinkPtrType &_link, const math::Pose3d &_pose) const;

  /// \brief A map between world entity ids in the ECM to World Entities in
  /// ign-physics.
  public: std::unordered_map<Entity, WorldPtrType> entityWorldMap;

  /// \brief A map between model entity ids in the ECM to Model Entities in
  /// ign-physics.
  public: std::unordered_map<Entity, ModelPtrType> entityModelMap;

  /// \brief A map between link entity ids in the ECM to Link Entities in
  /// ign-physics.
  public: std::unordered_map<Entity, LinkPtrType> entityLinkMap;

  /// \brief A map between collision entity ids in the ECM to Shape Entities in
  /// ign-physics.
  public: std::unordered_map<Entity, ShapePtrType> entityCollisionMap;

  /// \brief A map between shape entities in ign-physics to collision entities
  /// in the ECM. This is the reverse map of entityCollisionMap.
  public: std::unordered_map<ShapePtrType, Entity> collisionEntityMap;

  /// \brief A map between joint entity ids in the ECM to Joint Entities in
  /// ign-physics
  public: std::unordered_map<Entity, JointPtrType> entityJointMap;

  /// \brief A map between model entity ids in the ECM to whether its battery
  /// has drained.
  public: std::unordered_map<Entity, bool> entityOffMap;

  /// \brief used to store whether physics objects have been created.
  public: bool initialized = false;

  /// \brief Pointer to the underlying ign-physics Engine entity.
  public: EnginePtrType engine = nullptr;

  /// \brief Vector3d equality comparison function.
  public: std::function<bool(const math::Vector3d &, const math::Vector3d &)>
          vec3Eql { [](const math::Vector3d &_a, const math::Vector3d &_b)
                    {
                      return _a.Equal(_b, 1e-6);
                    }};

  /// \brief Pose3d equality comparison function.
  public: std::function<bool(const math::Pose3d &, const math::Pose3d &)>
          pose3Eql { [](const math::Pose3d &_a, const math::Pose3d &_b)
                     {
                       return _a.Pos().Equal(_b.Pos(), 1e-6) &&
                         math::equal(_a.Rot().X(), _b.Rot().X(), 1e-6) &&
                         math::equal(_a.Rot().Y(), _b.Rot().Y(), 1e-6) &&
                         math::equal(_a.Rot().Z(), _b.Rot().Z(), 1e-6) &&
                         math::equal(_a.Rot().W(), _b.Rot().W(), 1e-6);
                     }};

  /// \brief Environment variable which holds paths to look for engine plugins
  public: std::string pluginPathEnv = "IGN_GAZEBO_PHYSICS_ENGINE_PATH";
};

//////////////////////////////////////////////////
Physics::Physics() : System(), dataPtr(std::make_unique<PhysicsPrivate>())
{
}

//////////////////////////////////////////////////
void Physics::Configure(const Entity &_entity,
    const std::shared_ptr<const sdf::Element> &_sdf,
    EntityComponentManager &_ecm,
    EventManager &/*_eventMgr*/)
{
  std::string pluginLib;

  // 1. Engine from component (from command line / ServerConfig)
  auto engineComp = _ecm.Component<components::PhysicsEnginePlugin>(_entity);
  if (engineComp && !engineComp->Data().empty())
  {
    pluginLib = engineComp->Data();
  }
  // 2. Engine from SDF
  else if (_sdf->HasElement("engine"))
  {
    auto sdfClone = _sdf->Clone();
    auto engineElem = sdfClone->GetElement("engine");
    pluginLib = engineElem->Get<std::string>("filename", pluginLib).first;
  }

  // 3. Use DART by default
  if (pluginLib.empty())
<<<<<<< HEAD
  {
    pluginLib = "libignition-physics-dartsim-plugin.so";
  }

  // Update component
  if (!engineComp)
  {
    _ecm.CreateComponent(_entity, components::PhysicsEnginePlugin(pluginLib));
  }
  else
  {
    engineComp->SetData(pluginLib,
        [](const std::string &_a, const std::string &_b){return _a == _b;});
  }

  // Find engine shared library
  // Look in:
  // * Paths from environment variable
  // * Engines installed with ign-physics
  common::SystemPaths systemPaths;
  systemPaths.SetPluginPathEnv(this->dataPtr->pluginPathEnv);
  systemPaths.AddPluginPaths({IGNITION_PHYSICS_ENGINE_INSTALL_DIR});

  auto pathToLib = systemPaths.FindSharedLibrary(pluginLib);
  if (pathToLib.empty())
  {
    ignerr << "Failed to find plugin [" << pluginLib
           << "]. Have you checked the " << this->dataPtr->pluginPathEnv
           << " environment variable?" << std::endl;
    return;
  }

  // Load engine plugin
  ignition::plugin::Loader pluginLoader;
  auto plugins = pluginLoader.LoadLib(pathToLib);
  if (plugins.empty())
  {
    ignerr << "Unable to load the [" << pathToLib << "] library.\n";
    return;
  }

  auto classNames = pluginLoader.AllPlugins();
  if (classNames.empty())
  {
    ignerr << "No plugins with all required features found in library ["
           << pathToLib << "]." << std::endl;
=======
  {
    pluginLib = "libignition-physics-dartsim-plugin.so";
  }

  // Update component
  if (!engineComp)
  {
    _ecm.CreateComponent(_entity, components::PhysicsEnginePlugin(pluginLib));
  }
  else
  {
    engineComp->SetData(pluginLib,
        [](const std::string &_a, const std::string &_b){return _a == _b;});
  }

  // Find engine shared library
  // Look in:
  // * Paths from environment variable
  // * Engines installed with ign-physics
  common::SystemPaths systemPaths;
  systemPaths.SetPluginPathEnv(this->dataPtr->pluginPathEnv);
  systemPaths.AddPluginPaths({IGNITION_PHYSICS_ENGINE_INSTALL_DIR});

  auto pathToLib = systemPaths.FindSharedLibrary(pluginLib);
  if (pathToLib.empty())
  {
    ignerr << "Failed to find plugin [" << pluginLib
           << "]. Have you checked the " << this->dataPtr->pluginPathEnv
           << " environment variable?" << std::endl;
    return;
  }

  // Load engine plugin
  ignition::plugin::Loader pluginLoader;
  auto plugins = pluginLoader.LoadLib(pathToLib);
  if (plugins.empty())
  {
    ignerr << "Unable to load the [" << pathToLib << "] library.\n";
    return;
  }

  auto classNames = pluginLoader.AllPlugins();
  if (classNames.empty())
  {
    ignerr << "No plugins found in library [" << pathToLib << "]." << std::endl;
>>>>>>> b3610d5b
    return;
  }

  // Get the first plugin that works
  for (auto className : classNames)
  {
    auto plugin = pluginLoader.Instantiate(className);

    if (!plugin)
      continue;

    this->dataPtr->engine = ignition::physics::RequestEngine<
      ignition::physics::FeaturePolicy3d,
      PhysicsPrivate::MinimumFeatureList>::From(plugin);

    if (nullptr != this->dataPtr->engine)
    {
      igndbg << "Loaded [" << className << "] from library ["
             << pathToLib << "]" << std::endl;
      break;
    }

    auto missingFeatures = ignition::physics::RequestEngine<
        ignition::physics::FeaturePolicy3d,
        PhysicsPrivate::MinimumFeatureList>::MissingFeatureNames(plugin);

    std::stringstream msg;
    msg << "Plugin [" << className << "] misses required features:"
        << std::endl;
    for (auto feature : missingFeatures)
    {
      msg << "- " << feature << std::endl;
    }
    ignwarn << msg.str();
  }

  if (nullptr == this->dataPtr->engine)
  {
    ignerr << "Failed to load a valid physics engine from [" << pathToLib
           << "]."
           << std::endl;
  }
}

//////////////////////////////////////////////////
Physics::~Physics() = default;

//////////////////////////////////////////////////
void Physics::Update(const UpdateInfo &_info, EntityComponentManager &_ecm)
{
  IGN_PROFILE("Physics::Update");

  // \TODO(anyone) Support rewind
  if (_info.dt < std::chrono::steady_clock::duration::zero())
  {
    ignwarn << "Detected jump back in time ["
        << std::chrono::duration_cast<std::chrono::seconds>(_info.dt).count()
        << "s]. System may not work properly." << std::endl;
  }

  if (this->dataPtr->engine)
  {
    this->dataPtr->CreatePhysicsEntities(_ecm);
    this->dataPtr->UpdatePhysics(_ecm);
    // Only step if not paused.
    if (!_info.paused)
    {
      this->dataPtr->Step(_info.dt);
    }
    this->dataPtr->UpdateSim(_ecm);

    // Entities scheduled to be removed should be removed from physics after the
    // simulation step. Otherwise, since the to-be-removed entity still shows up
    // in the ECM::Each the UpdatePhysics and UpdateSim calls will have an error
    this->dataPtr->RemovePhysicsEntities(_ecm);
  }
}

//////////////////////////////////////////////////
void PhysicsPrivate::CreatePhysicsEntities(const EntityComponentManager &_ecm)
{
  // Get all the new worlds
  _ecm.EachNew<components::World, components::Name, components::Gravity>(
      [&](const Entity &_entity,
        const components::World * /* _world */,
        const components::Name *_name,
        const components::Gravity *_gravity)->bool
      {
        // Check if world already exists
        if (this->entityWorldMap.find(_entity) != this->entityWorldMap.end())
        {
          ignwarn << "World entity [" << _entity
                  << "] marked as new, but it's already on the map."
                  << std::endl;
          return true;
        }

        sdf::World world;
        world.SetName(_name->Data());
        world.SetGravity(_gravity->Data());
        auto worldPtrPhys = this->engine->ConstructWorld(world);
        this->entityWorldMap.insert(std::make_pair(_entity, worldPtrPhys));

        return true;
      });

  _ecm.EachNew<components::Model, components::ParentEntity>(
      [&](const Entity &_entity,
          const components::Model *,
          const components::ParentEntity *_parent)->bool
      {
        // Check if model already exists
        if (this->entityModelMap.find(_entity) != this->entityModelMap.end())
        {
          ignwarn << "Model entity [" << _entity
                  << "] marked as new, but it's already on the map."
                  << std::endl;
          return true;
        }

        // TODO(anyone) Don't load models unless they have collisions

        // Check if parent world exists
        // TODO(louise): Support nested models, see
        // https://bitbucket.org/ignitionrobotics/ign-physics/issues/10
        if (this->entityWorldMap.find(_parent->Data())
            == this->entityWorldMap.end())
        {
          ignwarn << "Model's parent entity [" << _parent->Data()
                  << "] not found on world map." << std::endl;
          return true;
        }
        auto worldPtrPhys = this->entityWorldMap.at(_parent->Data());

        auto model = _ecm.Component<components::ModelSdf>(_entity)->Data();

        auto selfCollideComp = _ecm.Component<components::SelfCollide>(_entity);
        if (selfCollideComp && selfCollideComp ->Data())
        {
          model.SetSelfCollide(selfCollideComp->Data());
        }

        auto modelPtrPhys = worldPtrPhys->ConstructModel(model);
        this->entityModelMap.insert(std::make_pair(_entity, modelPtrPhys));

        return true;
      });

  _ecm.EachNew<components::Link, components::Name,
            components::ParentEntity>(
      [&](const Entity &_entity,
        const components::Link * /* _link */,
        const components::Name *_name,
        const components::ParentEntity *_parent)->bool
      {
        // Check if link already exists
        if (this->entityLinkMap.find(_entity) != this->entityLinkMap.end())
        {
          ignwarn << "Link entity [" << _entity
                  << "] marked as new, but it's already on the map."
                  << std::endl;
          return true;
        }

        // TODO(anyone) Don't load links unless they have collisions

        // Check if parent model exists
        if (this->entityModelMap.find(_parent->Data())
            == this->entityModelMap.end())
        {
          ignwarn << "Link's parent entity [" << _parent->Data()
                  << "] not found on model map." << std::endl;
          return true;
        }
        auto modelPtrPhys = this->entityModelMap.at(_parent->Data());

        auto linkPtrPhys = modelPtrPhys->GetLink(_name->Data());
        this->entityLinkMap.insert(std::make_pair(_entity, linkPtrPhys));

        return true;
      });

  // We don't need to add visuals to the physics engine.

  // collisions
  _ecm.EachNew<components::Collision, components::Name,
               components::ParentEntity>(
      [&](const Entity &  _entity,
          const components::Collision *,
          const components::Name *_name,
          const components::ParentEntity *_parent) -> bool
      {
        if (this->entityCollisionMap.find(_entity) !=
            this->entityCollisionMap.end())
        {
           ignwarn << "Collision entity [" << _entity
                   << "] marked as new, but it's already on the map."
                   << std::endl;
          return true;
        }

        // Check if parent link exists
        if (this->entityLinkMap.find(_parent->Data())
            == this->entityLinkMap.end())
        {
          ignwarn << "Collision's parent entity [" << _parent->Data()
                  << "] not found on link map." << std::endl;
          return true;
        }
        auto linkPtrPhys = this->entityLinkMap.at(_parent->Data());

        auto collisionPtrPhys = linkPtrPhys->GetShape(_name->Data());

        this->entityCollisionMap.insert(
            std::make_pair(_entity, collisionPtrPhys));
        this->collisionEntityMap.insert(
            std::make_pair(collisionPtrPhys, _entity));
        return true;
      });

  // joints
  _ecm.EachNew<components::Joint, components::Name,
               components::ParentEntity>(
      [&](const Entity &_entity,
          const components::Joint * /* _joint */,
          const components::Name *_name,
          const components::ParentEntity *_parentModel) -> bool
      {
        // Check if joint already exists
        if (this->entityJointMap.find(_entity) != this->entityJointMap.end())
        {
          ignwarn << "Joint entity [" << _entity
                  << "] marked as new, but it's already on the map."
                  << std::endl;
          return true;
        }

        // Check if parent model exists
        if (this->entityModelMap.find(_parentModel->Data())
            == this->entityModelMap.end())
        {
          ignwarn << "Joint's parent entity [" << _parentModel->Data()
                  << "] not found on model map." << std::endl;
          return true;
        }
        auto modelPtrPhys = this->entityModelMap.at(_parentModel->Data());

        // Use the parent link's parent model as the model of this joint
        auto jointPtrPhys = modelPtrPhys->GetJoint(_name->Data());

        if (jointPtrPhys.Valid())
        {
          // Some joints may not be supported, so only add them to the map if
          // the physics entity is valid
          this->entityJointMap.insert(std::make_pair(_entity, jointPtrPhys));
        }
        return true;
      });

  _ecm.EachNew<components::BatterySoC>(
      [&](const Entity & _entity, const components::BatterySoC *)->bool
      {
        // Parent entity of battery is model entity
        this->entityOffMap.insert(std::make_pair(
          _ecm.ParentEntity(_entity), false));
        return true;
      });

  // Detachable joints
  _ecm.EachNew<components::DetachableJoint>(
      [&](const Entity &_entity,
          const components::DetachableJoint *_jointInfo) -> bool
      {
        if (_jointInfo->Data().jointType != "fixed")
        {
          ignerr << "Detachable joint type [" << _jointInfo->Data().jointType
                 << "] is currently not supported" << std::endl;
          return true;
        }
        // Check if joint already exists
        if (this->entityJointMap.find(_entity) != this->entityJointMap.end())
        {
          ignwarn << "Joint entity [" << _entity
                  << "] marked as new, but it's already on the map."
                  << std::endl;
          return true;
        }

        // Check if the link entities exist in the physics engine
        auto parentLinkPhysIt =
            this->entityLinkMap.find(_jointInfo->Data().parentLink);
        if (parentLinkPhysIt == this->entityLinkMap.end())
        {
          ignwarn << "DetachableJoint's parent link entity ["
                  << _jointInfo->Data().parentLink << "] not found in link map."
                  << std::endl;
          return true;
        }

        auto childLinkPhysIt =
            this->entityLinkMap.find(_jointInfo->Data().childLink);
        if (childLinkPhysIt == this->entityLinkMap.end())
        {
          ignwarn << "DetachableJoint's child link entity ["
                  << _jointInfo->Data().childLink << "] not found in link map."
                  << std::endl;
          return true;
        }

        const auto poseParent =
            parentLinkPhysIt->second->FrameDataRelativeToWorld().pose;
        const auto poseChild =
            childLinkPhysIt->second->FrameDataRelativeToWorld().pose;

        // Pose of child relative to parent
        auto poseParentChild = poseParent.inverse() * poseChild;
        auto jointPtrPhys =
            childLinkPhysIt->second->AttachFixedJoint(parentLinkPhysIt->second);
        if (jointPtrPhys.Valid())
        {
          // We let the joint be at the origin of the child link.
          jointPtrPhys->SetTransformFromParent(poseParentChild);

          igndbg << "Creating detachable joint [" << _entity << "]"
                 << std::endl;
          this->entityJointMap.insert(std::make_pair(_entity, jointPtrPhys));
        }
        else
        {
          ignwarn << "DetachableJoint could not be created." << std::endl;
        }
        return true;
      });
}

//////////////////////////////////////////////////
void PhysicsPrivate::RemovePhysicsEntities(const EntityComponentManager &_ecm)
{
  // Assume the world will not be erased
  // Only removing models is supported by ign-physics right now so we only
  // remove links, joints and collisions if they are children of the removed
  // model.
  // We assume the links, joints and collisions will be removed from the
  // physics engine when the containing model gets removed so, here, we only
  // remove the entities from the gazebo entity->physics entity map.
  _ecm.EachRemoved<components::Model>(
      [&](const Entity &_entity, const components::Model *
          /* _model */) -> bool
      {
        // Remove model if found
        auto modelIt = this->entityModelMap.find(_entity);
        if (modelIt != this->entityModelMap.end())
        {
          // Remove child links, collisions and joints first
          for (const auto &childLink :
               _ecm.ChildrenByComponents(_entity, components::Link()))
          {
            for (const auto &childCollision :
                 _ecm.ChildrenByComponents(childLink, components::Collision()))
            {
              auto collIt = this->entityCollisionMap.find(childCollision);
              if (collIt != this->entityCollisionMap.end())
              {
                this->collisionEntityMap.erase(collIt->second);
                this->entityCollisionMap.erase(collIt);
              }
            }
            this->entityLinkMap.erase(childLink);
          }

          for (const auto &childJoint :
               _ecm.ChildrenByComponents(_entity, components::Joint()))
          {
            this->entityJointMap.erase(childJoint);
          }

          // Remove the model from the physics engine
          modelIt->second->Remove();
          this->entityModelMap.erase(_entity);
        }
        return true;
      });

  _ecm.EachRemoved<components::DetachableJoint>(
      [&](const Entity &_entity, const components::DetachableJoint *) -> bool
      {
        auto jointIt = this->entityJointMap.find(_entity);
        if (jointIt != this->entityJointMap.end())
        {
          igndbg << "Detaching joint [" << _entity << "]" << std::endl;
          jointIt->second->Detach();
        }
        return true;
      });
}

//////////////////////////////////////////////////
void PhysicsPrivate::UpdatePhysics(EntityComponentManager &_ecm)
{
  IGN_PROFILE("PhysicsPrivate::UpdatePhysics");
  // Battery state
  _ecm.Each<components::BatterySoC>(
      [&](const Entity & _entity, const components::BatterySoC *_bat)
      {
        if (_bat->Data() <= 0)
          entityOffMap[_ecm.ParentEntity(_entity)] = true;
        else
          entityOffMap[_ecm.ParentEntity(_entity)] = false;
        return true;
      });

  // Handle joint state
  _ecm.Each<components::Joint, components::Name>(
      [&](const Entity &_entity, const components::Joint *,
          const components::Name *_name)
      {
        auto jointIt = this->entityJointMap.find(_entity);
        if (jointIt == this->entityJointMap.end())
          return true;

        // Model is out of battery
        if (this->entityOffMap[_ecm.ParentEntity(_entity)])
        {
          std::size_t nDofs = jointIt->second->GetDegreesOfFreedom();
          for (std::size_t i = 0; i < nDofs; ++i)
          {
            jointIt->second->SetForce(i, 0);

            // TODO(anyone): Only for diff drive, which does not use
            //   JointForceCmd. Remove when it does.
            auto jointVelFeature =
                physics::RequestFeatures<
                physics::FeatureList<
                physics::SetJointVelocityCommandFeature>>::From(jointIt->second);
            if (jointVelFeature)
            {
              jointVelFeature->SetVelocityCommand(i, 0);
            }
          }
          return true;
        }

        auto posReset = _ecm.Component<components::JointPositionReset>(
            _entity);
        auto velReset = _ecm.Component<components::JointVelocityReset>(
            _entity);

        // Reset the velocity
        if (velReset)
        {
          auto& jointVelocity = velReset->Data();

          if (jointVelocity.size() != jointIt->second->GetDegreesOfFreedom())
          {
            ignwarn << "There is a mismatch in the degrees of freedom "
                    << "between Joint [" << _name->Data() << "(Entity="
                    << _entity << ")] and its JointVelocityReset "
                    << "component. The joint has "
                    << jointIt->second->GetDegreesOfFreedom()
                    << " while the component has "
                    << jointVelocity.size() << ".\n";
            }

            std::size_t nDofs = std::min(
                jointVelocity.size(), jointIt->second->GetDegreesOfFreedom());

            for (std::size_t i = 0; i < nDofs; ++i)
            {
              jointIt->second->SetVelocity(i, jointVelocity[i]);
            }
        }

        // Reset the position
        if (posReset)
        {
          auto &jointPosition = posReset->Data();

          if (jointPosition.size() != jointIt->second->GetDegreesOfFreedom())
          {
            ignwarn << "There is a mismatch in the degrees of freedom "
                    << "between Joint [" << _name->Data() << "(Entity="
                    << _entity << ")] and its JointPositionyReset "
                    << "component. The joint has "
                    << jointIt->second->GetDegreesOfFreedom()
                    << " while the component has "
                    << jointPosition.size() << ".\n";
            }
            std::size_t nDofs = std::min(
                jointPosition.size(), jointIt->second->GetDegreesOfFreedom());
            for (std::size_t i = 0; i < nDofs; ++i)
            {
              jointIt->second->SetPosition(i, jointPosition[i]);
            }
        }

        auto force = _ecm.Component<components::JointForceCmd>(_entity);
        auto velCmd = _ecm.Component<components::JointVelocityCmd>(_entity);

        if (force)
        {
          if (force->Data().size() != jointIt->second->GetDegreesOfFreedom())
          {
            ignwarn << "There is a mismatch in the degrees of freedom between "
                    << "Joint [" << _name->Data() << "(Entity=" << _entity
                    << ")] and its JointForceCmd component. The joint has "
                    << force->Data().size() << " while the component has "
                    << jointIt->second->GetDegreesOfFreedom() << ".\n";
          }
          std::size_t nDofs = std::min(force->Data().size(),
                                       jointIt->second->GetDegreesOfFreedom());
          for (std::size_t i = 0; i < nDofs; ++i)
          {
            jointIt->second->SetForce(i, force->Data()[i]);
          }
        }
        // Only set joint velocity if joint force is not set.
        // If both the cmd and reset components are found, cmd is ignored.
        else if (velCmd)
        {
          auto velocityCmd = velCmd->Data();

          if (velReset)
          {
            ignwarn << "Found both JointVelocityReset and "
                    << "JointVelocityCmd components for Joint ["
                    << _name->Data() << "(Entity=" << _entity
                    << "]). Ignoring JointVelocityCmd component."
                    << std::endl;
            return true;
          }

          if (velocityCmd.size() != jointIt->second->GetDegreesOfFreedom())
          {
            ignwarn << "There is a mismatch in the degrees of freedom"
                    << " between Joint [" << _name->Data()
                    << "(Entity=" << _entity<< ")] and its "
                    << "JointVelocityCmd component. The joint has "
                    << jointIt->second->GetDegreesOfFreedom()
                    << " while the component has "
                    << velocityCmd.size() << ".\n";
          }

          auto jointVelFeature =
              physics::RequestFeatures<
              physics::FeatureList<
              physics::SetJointVelocityCommandFeature>>::From(jointIt->second);
          if (!jointVelFeature)
          {
            return true;
          }

          std::size_t nDofs = std::min(
            velocityCmd.size(),
            jointIt->second->GetDegreesOfFreedom());

          for (std::size_t i = 0; i < nDofs; ++i)
          {
            jointVelFeature->SetVelocityCommand(i, velocityCmd[i]);
          }
        }

        return true;
      });

  // Link wrenches
  _ecm.Each<components::ExternalWorldWrenchCmd>(
      [&](const Entity &_entity,
          const components::ExternalWorldWrenchCmd *_wrenchComp)
      {
        auto linkIt = this->entityLinkMap.find(_entity);
        if (linkIt == this->entityLinkMap.end())
          return true;

        math::Vector3 force = msgs::Convert(_wrenchComp->Data().force());
        math::Vector3 torque = msgs::Convert(_wrenchComp->Data().torque());
        linkIt->second->AddExternalForce(math::eigen3::convert(force));
        linkIt->second->AddExternalTorque(math::eigen3::convert(torque));

        return true;
      });

  _ecm.Each<components::Model, components::WorldPoseCmd>(
      [&](const Entity &_entity, const components::Model *,
          const components::WorldPoseCmd *_poseCmd)
      {
        // Get canonical link offset
        auto canonicalLink = _ecm.ChildrenByComponents(_entity,
            components::CanonicalLink());
        if (canonicalLink.empty())
          return true;
        auto canonicalLinkPhysIt = this->entityLinkMap.find(canonicalLink[0]);

        if (canonicalLinkPhysIt == this->entityLinkMap.end())
          return true;

        auto canonicalPoseComp =
            _ecm.Component<components::Pose>(canonicalLink[0]);
        if (nullptr == canonicalPoseComp)
          return true;

        // TODO(addisu) Store the free group instead of searching for it at
        // every iteration
        auto freeGroup = canonicalLinkPhysIt->second->FindFreeGroup();
        if (freeGroup)
        {
          freeGroup->SetWorldPose(math::eigen3::convert(_poseCmd->Data() *
              canonicalPoseComp->Data()));
        }

        // Process pose commands for static models here, as one-time changes
        const components::Static *staticComp =
          _ecm.Component<components::Static>(_entity);
        if (staticComp && staticComp->Data())
        {
          auto worldPoseComp = _ecm.Component<components::Pose>(_entity);
          if (worldPoseComp)
          {
            auto state = worldPoseComp->SetData(_poseCmd->Data(),
                this->pose3Eql) ?
                ComponentState::OneTimeChange :
                ComponentState::NoChange;
            _ecm.SetChanged(_entity, components::Pose::typeId, state);
          }
        }

        return true;
      });

  // Clear pending commands
  // Note: Removing components from inside an Each call can be dangerous.
  // Instead, we collect all the entities that have the desired components and
  // remove the component from them afterward.
  std::vector<Entity> entitiesWorldCmd;
  _ecm.Each<components::WorldPoseCmd>(
      [&](const Entity &_entity, components::WorldPoseCmd*) -> bool
      {
        entitiesWorldCmd.push_back(_entity);
        return true;
      });

  for (const Entity &entity : entitiesWorldCmd)
  {
    _ecm.RemoveComponent<components::WorldPoseCmd>(entity);
  }
}

//////////////////////////////////////////////////
void PhysicsPrivate::Step(const std::chrono::steady_clock::duration &_dt)
{
  IGN_PROFILE("PhysicsPrivate::Step");
  ignition::physics::ForwardStep::Input input;
  ignition::physics::ForwardStep::State state;
  ignition::physics::ForwardStep::Output output;

  input.Get<std::chrono::steady_clock::duration>() = _dt;

  for (auto &world : this->entityWorldMap)
  {
    world.second->Step(output, state, input);
  }
}

//////////////////////////////////////////////////
void PhysicsPrivate::UpdateSim(EntityComponentManager &_ecm) const
{
  IGN_PROFILE("PhysicsPrivate::UpdateSim");

  // local pose
  _ecm.Each<components::Link, components::Pose, components::ParentEntity>(
      [&](const Entity &_entity, components::Link * /*_link*/,
          components::Pose *_pose,
          const components::ParentEntity *_parent)->bool
      {
        // If parent is static, don't process pose changes as periodic
        const auto *staticComp =
          _ecm.Component<components::Static>(_parent->Data());

        if (staticComp && staticComp->Data())
          return true;

        auto linkIt = this->entityLinkMap.find(_entity);
        if (linkIt != this->entityLinkMap.end())
        {
          auto canonicalLink =
              _ecm.Component<components::CanonicalLink>(_entity);

          // get the pose component of the parent model
          const components::Pose *parentPose =
              _ecm.Component<components::Pose>(_parent->Data());

          auto frameData = linkIt->second->FrameDataRelativeToWorld();
          const auto &worldPose = frameData.pose;

          // if the parentPose is a nullptr, something is wrong with ECS
          // creation
          if (!parentPose)
          {
            ignerr << "The pose component of " << _parent->Data()
                   << " could not be found. This should never happen!\n";
            return true;
          }
          if (canonicalLink)
          {
            // This is the canonical link, update the model
            // The Pose component, _pose, of this link is the initial
            // transform of the link w.r.t its model. This component never
            // changes because it's "fixed" to the model. Instead, we change
            // the model's pose here. The physics engine gives us the pose of
            // this link relative to world so to set the model's pose, we have
            // to post-multiply it by the inverse of the initial transform of
            // the link w.r.t to its model.
            auto mutableParentPose =
              _ecm.Component<components::Pose>(_parent->Data());
            *(mutableParentPose) = components::Pose(_pose->Data().Inverse() +
                                           math::eigen3::convert(worldPose));
            _ecm.SetChanged(_parent->Data(), components::Pose::typeId,
                ComponentState::PeriodicChange);
          }
          else
          {
            // Compute the relative pose of this link from the model
            *_pose = components::Pose(math::eigen3::convert(worldPose) +
                                      parentPose->Data().Inverse());
            _ecm.SetChanged(_entity, components::Pose::typeId,
                ComponentState::PeriodicChange);
          }

          // Populate world poses, velocities and accelerations of the link. For
          // now these components are updated only if another system has created
          // the corresponding component on the entity.
          auto worldPoseComp = _ecm.Component<components::WorldPose>(_entity);
          if (worldPoseComp)
          {
            auto state =
                worldPoseComp->SetData(math::eigen3::convert(frameData.pose),
                this->pose3Eql) ?
                ComponentState::PeriodicChange :
                ComponentState::NoChange;
            _ecm.SetChanged(_entity, components::WorldPose::typeId, state);
          }

          // Velocity in world coordinates
          auto worldLinVelComp =
              _ecm.Component<components::WorldLinearVelocity>(_entity);
          if (worldLinVelComp)
          {
            auto state = worldLinVelComp->SetData(
                  math::eigen3::convert(frameData.linearVelocity),
                  this->vec3Eql) ?
                  ComponentState::PeriodicChange :
                  ComponentState::NoChange;
            _ecm.SetChanged(_entity,
                components::WorldLinearVelocity::typeId, state);
          }

          // Angular velocity in world frame coordinates
          auto worldAngVelComp =
              _ecm.Component<components::WorldAngularVelocity>(_entity);
          if (worldAngVelComp)
          {
            auto state = worldAngVelComp->SetData(
                math::eigen3::convert(frameData.angularVelocity),
                this->vec3Eql) ?
                ComponentState::PeriodicChange :
                ComponentState::NoChange;
            _ecm.SetChanged(_entity,
                components::WorldAngularVelocity::typeId, state);
          }

          // Acceleration in world frame coordinates
          auto worldLinAccelComp =
              _ecm.Component<components::WorldLinearAcceleration>(_entity);
          if (worldLinAccelComp)
          {
            auto state = worldLinAccelComp->SetData(
                math::eigen3::convert(frameData.linearAcceleration),
                this->vec3Eql) ?
                ComponentState::PeriodicChange :
                ComponentState::NoChange;
            _ecm.SetChanged(_entity,
                components::WorldLinearAcceleration::typeId, state);
          }

          // Angular acceleration in world frame coordinates
          auto worldAngAccelComp =
              _ecm.Component<components::WorldAngularAcceleration>(_entity);

          if (worldAngAccelComp)
          {
            auto state = worldAngAccelComp->SetData(
                math::eigen3::convert(frameData.angularAcceleration),
                this->vec3Eql) ?
                ComponentState::PeriodicChange :
                ComponentState::NoChange;
            _ecm.SetChanged(_entity,
                components::WorldAngularAcceleration::typeId, state);
          }

          const Eigen::Matrix3d R_bs = worldPose.linear().transpose(); // NOLINT

          // Velocity in body-fixed frame coordinates
          auto bodyLinVelComp =
              _ecm.Component<components::LinearVelocity>(_entity);
          if (bodyLinVelComp)
          {
            Eigen::Vector3d bodyLinVel = R_bs * frameData.linearVelocity;
            auto state =
                bodyLinVelComp->SetData(math::eigen3::convert(bodyLinVel),
                this->vec3Eql) ?
                ComponentState::PeriodicChange :
                ComponentState::NoChange;
            _ecm.SetChanged(_entity, components::LinearVelocity::typeId, state);
          }

          // Angular velocity in body-fixed frame coordinates
          auto bodyAngVelComp =
              _ecm.Component<components::AngularVelocity>(_entity);
          if (bodyAngVelComp)
          {
            Eigen::Vector3d bodyAngVel = R_bs * frameData.angularVelocity;
            auto state =
                bodyAngVelComp->SetData(math::eigen3::convert(bodyAngVel),
                this->vec3Eql) ?
                ComponentState::PeriodicChange :
                ComponentState::NoChange;
            _ecm.SetChanged(_entity, components::AngularVelocity::typeId,
                state);
          }

          // Acceleration in body-fixed frame coordinates
          auto bodyLinAccelComp =
              _ecm.Component<components::LinearAcceleration>(_entity);
          if (bodyLinAccelComp)
          {
            Eigen::Vector3d bodyLinAccel = R_bs * frameData.linearAcceleration;
            auto state =
                bodyLinAccelComp->SetData(math::eigen3::convert(bodyLinAccel),
                this->vec3Eql)?
                ComponentState::PeriodicChange :
                ComponentState::NoChange;
            _ecm.SetChanged(_entity, components::LinearAcceleration::typeId,
                state);
          }

          // Angular acceleration in world frame coordinates
          auto bodyAngAccelComp =
              _ecm.Component<components::AngularAcceleration>(_entity);
          if (bodyAngAccelComp)
          {
            Eigen::Vector3d bodyAngAccel = R_bs * frameData.angularAcceleration;
            auto state =
                bodyAngAccelComp->SetData(math::eigen3::convert(bodyAngAccel),
                this->vec3Eql) ?
                ComponentState::PeriodicChange :
                ComponentState::NoChange;
            _ecm.SetChanged(_entity, components::AngularAcceleration::typeId,
                state);
          }
        }
        else
        {
          ignwarn << "Unknown link with id " << _entity << " found\n";
        }
        return true;
      });

  // pose/velocity/acceleration of non-link entities such as sensors /
  // collisions. These get updated only if another system has created a
  // components::WorldPose component for the entity.
  // Populated components:
  // * WorldPose
  // * WorldLinearVelocity
  // * AngularVelocity
  // * LinearAcceleration

  // world pose
  _ecm.Each<components::Pose, components::WorldPose,
            components::ParentEntity>(
      [&](const Entity &,
          const components::Pose *_pose, components::WorldPose *_worldPose,
          const components::ParentEntity *_parent)->bool
      {
        // check if parent entity is a link, e.g. entity is sensor / collision
        auto linkIt = this->entityLinkMap.find(_parent->Data());
        if (linkIt != this->entityLinkMap.end())
        {
          const auto entityFrameData =
              this->LinkFrameDataAtOffset(linkIt->second, _pose->Data());

          *_worldPose = components::WorldPose(
              math::eigen3::convert(entityFrameData.pose));
        }

        return true;
      });

  // world linear velocity
  _ecm.Each<components::Pose, components::WorldLinearVelocity,
            components::ParentEntity>(
      [&](const Entity &,
          const components::Pose *_pose,
          components::WorldLinearVelocity *_worldLinearVel,
          const components::ParentEntity *_parent)->bool
      {
        // check if parent entity is a link, e.g. entity is sensor / collision
        auto linkIt = this->entityLinkMap.find(_parent->Data());
        if (linkIt != this->entityLinkMap.end())
        {
          const auto entityFrameData =
              this->LinkFrameDataAtOffset(linkIt->second, _pose->Data());

          // set entity world linear velocity
          *_worldLinearVel = components::WorldLinearVelocity(
              math::eigen3::convert(entityFrameData.linearVelocity));
        }

        return true;
      });

  // body angular velocity
  _ecm.Each<components::Pose, components::AngularVelocity,
            components::ParentEntity>(
      [&](const Entity &,
          const components::Pose *_pose,
          components::AngularVelocity *_angularVel,
          const components::ParentEntity *_parent)->bool
      {
        // check if parent entity is a link, e.g. entity is sensor / collision
        auto linkIt = this->entityLinkMap.find(_parent->Data());
        if (linkIt != this->entityLinkMap.end())
        {
          const auto entityFrameData =
              this->LinkFrameDataAtOffset(linkIt->second, _pose->Data());

          auto entityWorldPose = math::eigen3::convert(entityFrameData.pose);
          ignition::math::Vector3d entityWorldAngularVel =
              math::eigen3::convert(entityFrameData.angularVelocity);

          auto entityBodyAngularVel =
              entityWorldPose.Rot().RotateVectorReverse(entityWorldAngularVel);
          *_angularVel = components::AngularVelocity(entityBodyAngularVel);
        }

        return true;
      });

  // body linear acceleration
  _ecm.Each<components::Pose, components::LinearAcceleration,
            components::ParentEntity>(
      [&](const Entity &,
          const components::Pose *_pose,
          components::LinearAcceleration *_linearAcc,
          const components::ParentEntity *_parent)->bool
      {
        auto linkIt = this->entityLinkMap.find(_parent->Data());
        if (linkIt != this->entityLinkMap.end())
        {
          const auto entityFrameData =
              this->LinkFrameDataAtOffset(linkIt->second, _pose->Data());

          auto entityWorldPose = math::eigen3::convert(entityFrameData.pose);
          ignition::math::Vector3d entityWorldLinearAcc =
              math::eigen3::convert(entityFrameData.linearAcceleration);

          auto entityBodyLinearAcc =
              entityWorldPose.Rot().RotateVectorReverse(entityWorldLinearAcc);
          *_linearAcc = components::LinearAcceleration(entityBodyLinearAcc);
        }

        return true;
      });

  // Clear reset components
  std::vector<Entity> entitiesPositionReset;
  _ecm.Each<components::JointPositionReset>(
      [&](const Entity &_entity, components::JointPositionReset *) -> bool
      {
        entitiesPositionReset.push_back(_entity);
        return true;
      });

  for (const auto entity : entitiesPositionReset)
  {
    _ecm.RemoveComponent<components::JointPositionReset>(entity);
  }

  std::vector<Entity> entitiesVelocityReset;
  _ecm.Each<components::JointVelocityReset>(
      [&](const Entity &_entity, components::JointVelocityReset *) -> bool
      {
        entitiesVelocityReset.push_back(_entity);
        return true;
      });

  for (const auto entity : entitiesVelocityReset)
  {
    _ecm.RemoveComponent<components::JointVelocityReset>(entity);
  }

  // Clear pending commands
  _ecm.Each<components::JointForceCmd>(
      [&](const Entity &, components::JointForceCmd *_force) -> bool
      {
        std::fill(_force->Data().begin(), _force->Data().end(), 0.0);
        return true;
      });

  _ecm.Each<components::ExternalWorldWrenchCmd >(
      [&](const Entity &, components::ExternalWorldWrenchCmd *_wrench) -> bool
      {
        _wrench->Data().Clear();
        return true;
      });

  _ecm.Each<components::JointVelocityCmd>(
      [&](const Entity &, components::JointVelocityCmd *_vel) -> bool
      {
        std::fill(_vel->Data().begin(), _vel->Data().end(), 0.0);
        return true;
      });

  // Update joint positions
  _ecm.Each<components::Joint, components::JointPosition>(
      [&](const Entity &_entity, components::Joint *,
          components::JointPosition *_jointPos) -> bool
      {
        auto jointIt = this->entityJointMap.find(_entity);
        if (jointIt != this->entityJointMap.end())
        {
          _jointPos->Data().resize(jointIt->second->GetDegreesOfFreedom());
          for (std::size_t i = 0; i < jointIt->second->GetDegreesOfFreedom();
               ++i)
          {
            _jointPos->Data()[i] = jointIt->second->GetPosition(i);
          }
        }
        return true;
      });

  // Update joint Velocities
  _ecm.Each<components::Joint, components::JointVelocity>(
      [&](const Entity &_entity, components::Joint *,
          components::JointVelocity *_jointVel) -> bool
      {
        auto jointIt = this->entityJointMap.find(_entity);
        if (jointIt != this->entityJointMap.end())
        {
          _jointVel->Data().resize(jointIt->second->GetDegreesOfFreedom());
          for (std::size_t i = 0; i < jointIt->second->GetDegreesOfFreedom();
               ++i)
          {
            _jointVel->Data()[i] = jointIt->second->GetVelocity(i);
          }
        }
        return true;
      });
  this->UpdateCollisions(_ecm);
}

//////////////////////////////////////////////////
void PhysicsPrivate::UpdateCollisions(EntityComponentManager &_ecm) const
{
  IGN_PROFILE("PhysicsPrivate::UpdateCollisions");
  // Quit early if the ContactData component hasn't been created. This means
  // there are no systems that need contact information
  if (!_ecm.HasComponentType(components::ContactSensorData::typeId))
    return;

  // TODO(addisu) If systems are assumed to only have one world, we should
  // capture the world Entity in a Configure call
  Entity worldEntity = _ecm.EntityByComponents(components::World());

  if (worldEntity == kNullEntity)
  {
    ignerr << "Missing world entity.\n";
    return;
  }

  // Safe to assume this won't throw because the world entity should always be
  // available
  auto worldPhys = this->entityWorldMap.at(worldEntity);

  // Each contact object we get from ign-physics contains the EntityPtrs of the
  // two colliding entities and other data about the contact such as the
  // position. This map groups contacts so that it is easy to query all the
  // contacts of one entity.
  using EntityContactMap =
      std::unordered_map<Entity, std::deque<const WorldType::ContactPoint *>>;

  // This data structure is essentially a mapping between a pair of entities and
  // a list of pointers to their contact object. We use a map inside a map to
  // create msgs::Contact objects conveniently later on.
  std::unordered_map<Entity, EntityContactMap> entityContactMap;

  // Note that we are temporarily storing pointers to elements in this
  // ("allContacts") container. Thus, we must make sure it doesn't get destroyed
  // until the end of this function.
  auto allContacts = worldPhys->GetContactsFromLastStep();
  for (const auto &contactComposite : allContacts)
  {
    const auto &contact = contactComposite.Get<WorldType::ContactPoint>();
    auto coll1It = this->collisionEntityMap.find(contact.collision1);
    auto coll2It = this->collisionEntityMap.find(contact.collision2);

    if ((coll1It != this->collisionEntityMap.end()) &&
        (coll2It != this->collisionEntityMap.end()))
    {
      entityContactMap[coll1It->second][coll2It->second].push_back(&contact);
      entityContactMap[coll2It->second][coll1It->second].push_back(&contact);
    }
  }

  // Go through each collision entity that has a ContactData component and
  // set the component value to the list of contacts that correspond to
  // the collision entity
  _ecm.Each<components::Collision, components::ContactSensorData>(
      [&](const Entity &_collEntity1, components::Collision *,
          components::ContactSensorData *_contacts) -> bool
      {
        if (entityContactMap.find(_collEntity1) == entityContactMap.end())
        {
          // Clear the last contact data
          *_contacts = components::ContactSensorData();
          return true;
        }

        const auto &contactMap = entityContactMap[_collEntity1];

        msgs::Contacts contactsComp;

        for (const auto &[collEntity2, contactData] : contactMap)
        {
          msgs::Contact *contactMsg = contactsComp.add_contact();
          contactMsg->mutable_collision1()->set_id(_collEntity1);
          contactMsg->mutable_collision2()->set_id(collEntity2);
          for (const auto &contact : contactData)
          {
            auto *position = contactMsg->add_position();
            position->set_x(contact->point.x());
            position->set_y(contact->point.y());
            position->set_z(contact->point.z());
          }
        }
        *_contacts = components::ContactSensorData(contactsComp);

        return true;
      });
}

physics::FrameData3d PhysicsPrivate::LinkFrameDataAtOffset(
      const LinkPtrType &_link, const math::Pose3d &_pose) const
{
  physics::FrameData3d parent;
  parent.pose = math::eigen3::convert(_pose);
  physics::RelativeFrameData3d relFrameData(_link->GetFrameID(), parent);
  return this->engine->Resolve(relFrameData, physics::FrameID::World());
}

IGNITION_ADD_PLUGIN(Physics,
                    ignition::gazebo::System,
                    Physics::ISystemConfigure,
                    Physics::ISystemUpdate)

IGNITION_ADD_PLUGIN_ALIAS(Physics, "ignition::gazebo::systems::Physics")<|MERGE_RESOLUTION|>--- conflicted
+++ resolved
@@ -103,10 +103,7 @@
 #include "ignition/gazebo/components/ParentLinkName.hh"
 #include "ignition/gazebo/components/ExternalWorldWrenchCmd.hh"
 #include "ignition/gazebo/components/JointForceCmd.hh"
-<<<<<<< HEAD
 #include "ignition/gazebo/components/Physics.hh"
-=======
->>>>>>> b3610d5b
 #include "ignition/gazebo/components/PhysicsEnginePlugin.hh"
 #include "ignition/gazebo/components/Pose.hh"
 #include "ignition/gazebo/components/PoseCmd.hh"
@@ -127,13 +124,9 @@
 class ignition::gazebo::systems::PhysicsPrivate
 {
   public: using MinimumFeatureList = ignition::physics::FeatureList<
-<<<<<<< HEAD
-=======
           ignition::physics::AttachFixedJointFeature,
           ignition::physics::DetachJointFeature,
           ignition::physics::SetJointTransformFromParentFeature,
-          // FreeGroup
->>>>>>> b3610d5b
           ignition::physics::FindFreeGroupFeature,
           ignition::physics::SetFreeGroupWorldPose,
           ignition::physics::FreeGroupFrameSemantics,
@@ -293,7 +286,6 @@
 
   // 3. Use DART by default
   if (pluginLib.empty())
-<<<<<<< HEAD
   {
     pluginLib = "libignition-physics-dartsim-plugin.so";
   }
@@ -338,55 +330,7 @@
   auto classNames = pluginLoader.AllPlugins();
   if (classNames.empty())
   {
-    ignerr << "No plugins with all required features found in library ["
-           << pathToLib << "]." << std::endl;
-=======
-  {
-    pluginLib = "libignition-physics-dartsim-plugin.so";
-  }
-
-  // Update component
-  if (!engineComp)
-  {
-    _ecm.CreateComponent(_entity, components::PhysicsEnginePlugin(pluginLib));
-  }
-  else
-  {
-    engineComp->SetData(pluginLib,
-        [](const std::string &_a, const std::string &_b){return _a == _b;});
-  }
-
-  // Find engine shared library
-  // Look in:
-  // * Paths from environment variable
-  // * Engines installed with ign-physics
-  common::SystemPaths systemPaths;
-  systemPaths.SetPluginPathEnv(this->dataPtr->pluginPathEnv);
-  systemPaths.AddPluginPaths({IGNITION_PHYSICS_ENGINE_INSTALL_DIR});
-
-  auto pathToLib = systemPaths.FindSharedLibrary(pluginLib);
-  if (pathToLib.empty())
-  {
-    ignerr << "Failed to find plugin [" << pluginLib
-           << "]. Have you checked the " << this->dataPtr->pluginPathEnv
-           << " environment variable?" << std::endl;
-    return;
-  }
-
-  // Load engine plugin
-  ignition::plugin::Loader pluginLoader;
-  auto plugins = pluginLoader.LoadLib(pathToLib);
-  if (plugins.empty())
-  {
-    ignerr << "Unable to load the [" << pathToLib << "] library.\n";
-    return;
-  }
-
-  auto classNames = pluginLoader.AllPlugins();
-  if (classNames.empty())
-  {
     ignerr << "No plugins found in library [" << pathToLib << "]." << std::endl;
->>>>>>> b3610d5b
     return;
   }
 
@@ -522,6 +466,14 @@
         auto worldPtrPhys = this->entityWorldMap.at(_parent->Data());
 
         auto model = _ecm.Component<components::ModelSdf>(_entity)->Data();
+        // model.SetName(_name->Data());
+        // model.SetPose(_pose->Data());
+
+        auto staticComp = _ecm.Component<components::Static>(_entity);
+        if (staticComp && staticComp->Data())
+        {
+          model.SetStatic(staticComp->Data());
+        }
 
         auto selfCollideComp = _ecm.Component<components::SelfCollide>(_entity);
         if (selfCollideComp && selfCollideComp ->Data())
