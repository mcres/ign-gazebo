--- conflicted
+++ resolved
@@ -14,8 +14,6 @@
  * limitations under the License.
  *
 */
-#include <chrono>
-
 #include "ignition/gazebo/System.hh"
 
 using namespace ignition::gazebo;
@@ -43,34 +41,21 @@
   (void) _ecm;
 }
 
-<<<<<<< HEAD
-void System::PreUpdate(const std::chrono::steady_clock::duration& _dt,
-                       const EntityComponentManager &_ecm)
-=======
 void System::PreUpdate(const UpdateInfo &_info,
                        EntityComponentManager &_ecm)
->>>>>>> bf289117
 {
   (void) _info;
   (void) _ecm;
 }
 
-<<<<<<< HEAD
-void System::Update(const std::chrono::steady_clock::duration& _dt,
-=======
 void System::Update(const UpdateInfo &_info,
->>>>>>> bf289117
                     EntityComponentManager &_ecm)
 {
   (void) _info;
   (void) _ecm;
 }
 
-<<<<<<< HEAD
-void System::PostUpdate(const std::chrono::steady_clock::duration& _dt,
-=======
 void System::PostUpdate(const UpdateInfo &_info,
->>>>>>> bf289117
                         const EntityComponentManager &_ecm)
 {
   (void) _info;
