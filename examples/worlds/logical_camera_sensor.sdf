<?xml version="1.0" ?>
<!--
  Ignition Gazebo logical camera sensor demo

  Listen to sensor readings:

    ign topic -e -t /logical_camera
-->
<sdf version="1.6">
  <world name="logical_camera_sensor">
    <physics name="1ms" type="ode">
      <max_step_size>0.001</max_step_size>
      <real_time_factor>1.0</real_time_factor>
    </physics>
    <plugin
<<<<<<< HEAD
      filename="libignition-gazebo2-physics-system.so"
      name="ignition::gazebo::systems::Physics">
    </plugin>
    <plugin
      filename="libignition-gazebo2-logical-camera-system.so"
=======
      filename="libignition-gazebo-physics-system.so"
      name="ignition::gazebo::systems::Physics">
    </plugin>
    <plugin
      filename="libignition-gazebo-logical-camera-system.so"
>>>>>>> 0e52e572
      name="ignition::gazebo::systems::LogicalCamera">
      <render_engine>ogre2</render_engine>
    </plugin>
    <plugin
<<<<<<< HEAD
      filename="libignition-gazebo2-user-commands-system.so"
      name="ignition::gazebo::systems::UserCommands">
    </plugin>
    <plugin
      filename="libignition-gazebo2-scene-broadcaster-system.so"
=======
      filename="libignition-gazebo-user-commands-system.so"
      name="ignition::gazebo::systems::UserCommands">
    </plugin>
    <plugin
      filename="libignition-gazebo-scene-broadcaster-system.so"
>>>>>>> 0e52e572
      name="ignition::gazebo::systems::SceneBroadcaster">
    </plugin>

    <gui fullscreen="0">

      <!-- 3D scene -->
      <plugin filename="Scene3D" name="3D View">
        <ignition-gui>
          <title>3D View</title>
          <property type="bool" key="showTitleBar">false</property>
          <property type="string" key="state">docked</property>
        </ignition-gui>

        <engine>ogre2</engine>
        <scene>scene</scene>
        <ambient_light>0.4 0.4 0.4</ambient_light>
        <background_color>0.8 0.8 0.8</background_color>
        <camera_pose>-6 0 6 0 0.5 0</camera_pose>
        <service>/world/logical_camera_sensor/scene/info</service>
        <pose_topic>/world/logical_camera_sensor/pose/info</pose_topic>
        <scene_topic>/world/logical_camera_sensor/scene/info</scene_topic>
        <deletion_topic>/world/logical_camera_sensor/scene/deletion</deletion_topic>
      </plugin>

      <!-- World control -->
      <plugin filename="WorldControl" name="World control">
        <ignition-gui>
          <title>World control</title>
          <property type="bool" key="showTitleBar">false</property>
          <property type="bool" key="resizable">false</property>
          <property type="double" key="height">72</property>
          <property type="double" key="width">121</property>
          <property type="double" key="z">1</property>

          <property type="string" key="state">floating</property>
          <anchors target="3D View">
            <line own="left" target="left"/>
            <line own="bottom" target="bottom"/>
          </anchors>
        </ignition-gui>

        <play_pause>true</play_pause>
        <step>true</step>
        <start_paused>true</start_paused>
        <service>/world/logical_camera_sensor/control</service>
        <stats_topic>/world/logical_camera_sensor/stats</stats_topic>

      </plugin>

      <!-- World statistics -->
      <plugin filename="WorldStats" name="World stats">
        <ignition-gui>
          <title>World stats</title>
          <property type="bool" key="showTitleBar">false</property>
          <property type="bool" key="resizable">false</property>
          <property type="double" key="height">110</property>
          <property type="double" key="width">290</property>
          <property type="double" key="z">1</property>

          <property type="string" key="state">floating</property>
          <anchors target="3D View">
            <line own="right" target="right"/>
            <line own="bottom" target="bottom"/>
          </anchors>
        </ignition-gui>

        <sim_time>true</sim_time>
        <real_time>true</real_time>
        <real_time_factor>true</real_time_factor>
        <iterations>true</iterations>
        <topic>/world/logical_camera_sensor/stats</topic>
      </plugin>
    </gui>

    <light type="directional" name="sun">
      <cast_shadows>true</cast_shadows>
      <pose>0 0 10 0 0 0</pose>
      <diffuse>0.8 0.8 0.8 1</diffuse>
      <specular>0.2 0.2 0.2 1</specular>
      <attenuation>
        <range>1000</range>
        <constant>0.9</constant>
        <linear>0.01</linear>
        <quadratic>0.001</quadratic>
      </attenuation>
      <direction>-0.5 0.1 -0.9</direction>
    </light>

    <model name="ground_plane">
      <static>true</static>
      <link name="link">
        <collision name="collision">
          <geometry>
            <!--plane>
              <normal>0 0 1</normal>
            </plane-->
            <box>
              <size>20 20 0.1</size>
            </box>
          </geometry>
        </collision>
        <visual name="visual">
          <geometry>
            <plane>
              <normal>0 0 1</normal>
              <size>100 100</size>
            </plane>
          </geometry>
          <material>
            <ambient>0.8 0.8 0.8 1</ambient>
            <diffuse>0.8 0.8 0.8 1</diffuse>
            <specular>0.8 0.8 0.8 1</specular>
            <emissive>0.8 0.8 0.8 1</emissive>
          </material>
        </visual>
      </link>
    </model>

    <model name="box">
      <pose>1 0 0.5 0 0 0</pose>
      <link name="box_link">
        <inertial>
          <inertia>
            <ixx>1</ixx>
            <ixy>0</ixy>
            <ixz>0</ixz>
            <iyy>1</iyy>
            <iyz>0</iyz>
            <izz>1</izz>
          </inertia>
          <mass>1.0</mass>
        </inertial>
        <collision name="box_collision">
          <geometry>
            <box>
              <size>1 1 1</size>
            </box>
          </geometry>
        </collision>

        <visual name="box_visual">
          <geometry>
            <box>
              <size>1 1 1</size>
            </box>
          </geometry>
          <material>
            <ambient>1 0 0 1</ambient>
            <diffuse>1 0 0 1</diffuse>
            <specular>1 0 0 1</specular>
            <emissive>1 0 0 1</emissive>
          </material>
        </visual>
      </link>
    </model>

    <model name="logical_camera">
      <static>true</static>
      <pose>0 0 0.5 0 0 0.0 </pose>
      <link name="logical_camera_link">
        <pose>0.05 0.05 0.05 0 0 0</pose>
        <collision name="collision">
          <geometry>
            <box>
              <size>0.1 0.1 0.1</size>
            </box>
          </geometry>
        </collision>
        <visual name="visual">
          <geometry>
            <box>
              <size>0.1 0.1 0.1</size>
            </box>
          </geometry>
        </visual>
        <sensor name='logical_camera' type='logical_camera'>"
          <updateRate>10</updateRate>
          <logical_camera>
            <near>0.55</near>
            <far>5</far>
            <horizontal_fov>1.04719755</horizontal_fov>
            <aspect_ratio>1.778</aspect_ratio>
          </logical_camera>
          <alwaysOn>1</alwaysOn>
          <visualize>true</visualize>
          <topic>logical_camera</topic>
        </sensor>
      </link>
    </model>
  </world>
</sdf><|MERGE_RESOLUTION|>--- conflicted
+++ resolved
@@ -13,36 +13,20 @@
       <real_time_factor>1.0</real_time_factor>
     </physics>
     <plugin
-<<<<<<< HEAD
-      filename="libignition-gazebo2-physics-system.so"
-      name="ignition::gazebo::systems::Physics">
-    </plugin>
-    <plugin
-      filename="libignition-gazebo2-logical-camera-system.so"
-=======
       filename="libignition-gazebo-physics-system.so"
       name="ignition::gazebo::systems::Physics">
     </plugin>
     <plugin
       filename="libignition-gazebo-logical-camera-system.so"
->>>>>>> 0e52e572
       name="ignition::gazebo::systems::LogicalCamera">
       <render_engine>ogre2</render_engine>
     </plugin>
     <plugin
-<<<<<<< HEAD
-      filename="libignition-gazebo2-user-commands-system.so"
-      name="ignition::gazebo::systems::UserCommands">
-    </plugin>
-    <plugin
-      filename="libignition-gazebo2-scene-broadcaster-system.so"
-=======
       filename="libignition-gazebo-user-commands-system.so"
       name="ignition::gazebo::systems::UserCommands">
     </plugin>
     <plugin
       filename="libignition-gazebo-scene-broadcaster-system.so"
->>>>>>> 0e52e572
       name="ignition::gazebo::systems::SceneBroadcaster">
     </plugin>
 
