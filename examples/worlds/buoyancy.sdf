<?xml version="1.0" ?>
<!--
  Ignition Gazebo buoyancy plugin demo. This world contains the following 
  three models:

  1. submarine: A simple submarine model that floats in place. 
  2. submarine_sinking: A simple submarine model that is not buoyant and sinks.
  3. submarine_buoyant: A simple submarine model that is buoyant and floats.

  To run this demo: `ign gazebo -v 4 buoyancy.sdf`

  To alter a submarine's buoyancy do one or both of the following:

  1. Change the submarine's inertia.
  2. Change the `fluid_density` in the `buoyancy-system` plugin.

  To drive the submarine model:

  1. ign topic -t "/model/submarine/joint/propeller_joint/cmd_force" -m ignition.msgs.Double  -p "data: 1.2

-->
<sdf version="1.6">
  <world name="buoyancy">

    <physics name="1ms" type="ode">
      <max_step_size>0.001</max_step_size>
      <real_time_factor>1.0</real_time_factor>
    </physics>
    <plugin
      filename="libignition-gazebo-physics-system.so"
      name="ignition::gazebo::systems::Physics">
    </plugin>
    <plugin
      filename="libignition-gazebo-user-commands-system.so"
      name="ignition::gazebo::systems::UserCommands">
    </plugin>
    <plugin
      filename="libignition-gazebo-scene-broadcaster-system.so"
      name="ignition::gazebo::systems::SceneBroadcaster">
    </plugin>

    <gui fullscreen="0">

      <!-- 3D scene -->
      <plugin filename="GzScene3D" name="3D View">
        <ignition-gui>
          <title>3D View</title>
          <property type="bool" key="showTitleBar">false</property>
          <property type="string" key="state">docked</property>
        </ignition-gui>

        <engine>ogre2</engine>
        <scene>scene</scene>
        <ambient_light>0.4 0.4 0.4</ambient_light>
        <background_color>0.8 0.8 0.8</background_color>
        <camera_pose>-6 0 6 0 0.5 0</camera_pose>
      </plugin>

      <!-- World control -->
      <plugin filename="WorldControl" name="World control">
        <ignition-gui>
          <title>World control</title>
          <property type="bool" key="showTitleBar">false</property>
          <property type="bool" key="resizable">false</property>
          <property type="double" key="height">72</property>
          <property type="double" key="width">121</property>
          <property type="double" key="z">1</property>

          <property type="string" key="state">floating</property>
          <anchors target="3D View">
            <line own="left" target="left"/>
            <line own="bottom" target="bottom"/>
          </anchors>
        </ignition-gui>

        <play_pause>true</play_pause>
        <step>true</step>
        <start_paused>true</start_paused>
        <service>/world/buoyancy/control</service>
        <stats_topic>/world/buoyancy/stats</stats_topic>

      </plugin>

      <!-- World statistics -->
      <plugin filename="WorldStats" name="World stats">
        <ignition-gui>
          <title>World stats</title>
          <property type="bool" key="showTitleBar">false</property>
          <property type="bool" key="resizable">false</property>
          <property type="double" key="height">110</property>
          <property type="double" key="width">290</property>
          <property type="double" key="z">1</property>

          <property type="string" key="state">floating</property>
          <anchors target="3D View">
            <line own="right" target="right"/>
            <line own="bottom" target="bottom"/>
          </anchors>
        </ignition-gui>

        <sim_time>true</sim_time>
        <real_time>true</real_time>
        <real_time_factor>true</real_time_factor>
        <iterations>true</iterations>
        <topic>/world/buoyancy/stats</topic>

      </plugin>

    </gui>

    <light type="directional" name="sun">
      <cast_shadows>true</cast_shadows>
      <pose>0 0 10 0 0 0</pose>
      <diffuse>1 1 1 1</diffuse>
      <specular>0.5 0.5 0.5 1</specular>
      <attenuation>
        <range>1000</range>
        <constant>0.9</constant>
        <linear>0.01</linear>
        <quadratic>0.001</quadratic>
      </attenuation>
      <direction>-0.5 0.1 -0.9</direction>
    </light>

    <model name='submarine'>
      <pose>0 0 0 1.5707963267948966 0 0</pose>
      <link name='body'>
        <pose>0 0 0 0 0 0</pose>
        <inertial>
          <mass>251.32741228718348</mass>
          <inertia>
            <ixx>86.28907821859966</ixx>
            <ixy>0</ixy>
            <ixz>0</ixz>
            <iyy>86.28907821859966</iyy>
            <iyz>0</iyz>
            <izz>5.026548245743671</izz>
          </inertia>
        </inertial>

        <visual name='body_visual'>
          <geometry>
            <cylinder>
              <radius>0.2</radius>
              <length>2</length>
            </cylinder>
          </geometry>
        </visual>
        <collision name='body_collision'>
          <geometry>
            <cylinder>
              <radius>0.2</radius>
              <length>2</length>
            </cylinder>
          </geometry>
        </collision>

        <visual name='spacer_visual'>
          <pose>0 0 1.05855 0 0 0</pose>
          <geometry>
            <cylinder>
              <radius>0.0933402</radius>
              <length>0.127211</length>
            </cylinder>
          </geometry>
        </visual>
      </link>

      <link name='propeller'>
        <pose>0 0 1.09 3.14159 0 0</pose>
        <inertial>
          <mass>21.820000000000004</mass>
          <inertia>
            <ixx>0.45999415237916674</ixx>
            <ixy>0</ixy>
            <ixz>0</ixz>
            <iyy>0.45999415237916674</iyy>
            <iyz>0</iyz>
            <izz>0.9091666666666668</izz>
          </inertia>
        </inertial>


        <visual name=blade1_visual>
          <pose>0.3433402 0.0 0 0.7853981633974483 0 0.0</pose>
          <geometry>
            <box>
              <size>0.5 0.2 0.05455</size>
            </box>
          </geometry>
        </visual>
        <collision name=blade1_collision>
          <pose>0.3433402 0.0 0 0.7853981633974483 0 0.0</pose>
          <geometry>
            <box>
              <size>0.5 0.2 0.05455</size>
            </box>
          </geometry>
        </collision>

        <visual name=blade2_visual>
          <pose>0.0 0.3433402 0 0.7853981633974483 0 1.5707963267948966</pose>
          <geometry>
            <box>
              <size>0.5 0.2 0.05455</size>
            </box>
          </geometry>
        </visual>
        <collision name=blade2_collision>
          <pose>0.0 0.3433402 0 0.7853981633974483 0 1.5707963267948966</pose>
          <geometry>
            <box>
              <size>0.5 0.2 0.05455</size>
            </box>
          </geometry>
        </collision>

        <visual name=blade3_visual>
          <pose>-0.3433402 -0.0 0 -0.7853981633974483 0 0.0</pose>
          <geometry>
            <box>
              <size>0.5 0.2 0.05455</size>
            </box>
          </geometry>
        </visual>
        <collision name=blade3_collision>
          <pose>-0.3433402 -0.0 0 -0.7853981633974483 0 0.0</pose>
          <geometry>
            <box>
              <size>0.5 0.2 0.05455</size>
            </box>
          </geometry>
        </collision>

        <visual name=blade4_visual>
          <pose>-0.0 -0.3433402 0 -0.7853981633974483 0 1.5707963267948966</pose>
          <geometry>
            <box>
              <size>0.5 0.2 0.05455</size>
            </box>
          </geometry>
        </visual>
        <collision name=blade4_collision>
          <pose>-0.0 -0.3433402 0 -0.7853981633974483 0 1.5707963267948966</pose>
          <geometry>
            <box>
              <size>0.5 0.2 0.05455</size>
            </box>
          </geometry>
        </collision>

      </link>

      <joint name='propeller_joint' type='revolute'>
        <parent>body</parent>
        <child>propeller</child>
        <axis>
          <xyz>0 0 1</xyz>
          <use_parent_model_frame>1</use_parent_model_frame>
          <limit>
            <lower>-1e+12</lower>
            <upper>1e+12</upper>
            <effort>-1</effort>
            <velocity>-1</velocity>
          </limit>
        </axis>
      </joint>

      <plugin
        filename="libignition-gazebo-buoyancy-system.so"
        name="ignition::gazebo::systems::Buoyancy">
        <fluid_density>1000</fluid_density>
<<<<<<< HEAD
      </plugin>
      <plugin
        filename="libignition-gazebo-apply-joint-force-system.so"
        name="ignition::gazebo::systems::ApplyJointForce">
        <joint_name>propeller_joint</joint_name>
      </plugin>

      <plugin
        filename="libignition-gazebo-lift-drag-system.so"
        name="ignition::gazebo::systems::LiftDrag">
        <air_density>1000</air_density>
        <cla>1.2535816618911175</cla>
        <cla_stall>-1.4326647564469914</cla_stall>
        <cda>0</cda>
        <cda_stall>1.4326647564469914</cda_stall>
        <alpha_stall>1.396</alpha_stall>
        <a0>0</a0>
        <area>0.27637</area>
        <upward>0 -0.7071067811865476 -0.7071067811865475</upward>
        <forward>0 -0.7071067811865475 0.7071067811865476</forward>
        <link_name>propeller</link_name>
        <cp>0.35 0 0</cp>
=======
>>>>>>> 115a4426
      </plugin>

      <plugin
        filename="libignition-gazebo-lift-drag-system.so"
        name="ignition::gazebo::systems::LiftDrag">
        <air_density>1000</air_density>
        <cla>1.2535816618911175</cla>
        <cla_stall>-1.4326647564469914</cla_stall>
        <cda>0</cda>
        <cda_stall>1.4326647564469914</cda_stall>
        <alpha_stall>1.396</alpha_stall>
        <a0>0</a0>
        <area>0.27637</area>
        <upward>-0.7071067811865475 0 -0.7071067811865476</upward>
        <forward>-0.7071067811865476 0 0.7071067811865475</forward>
        <link_name>propeller</link_name>
        <cp>0 -0.35 0</cp>
      </plugin>

      <plugin
        filename="libignition-gazebo-lift-drag-system.so"
        name="ignition::gazebo::systems::LiftDrag">

        <air_density>1000</air_density>
        <cla>1.2535816618911175</cla>
        <cla_stall>-1.4326647564469914</cla_stall>
        <cda>0</cda>
        <cda_stall>1.4326647564469914</cda_stall>
        <alpha_stall>1.396</alpha_stall>
        <a0>0</a0>
        <area>0.27637</area>
        <upward>0 0.7071067811865475 -0.7071067811865476</upward>
        <forward>0 -0.7071067811865476 -0.7071067811865475</forward>
        <link_name>propeller</link_name>
        <cp>-0.35 0 0</cp>
      </plugin>

      <plugin
        filename="libignition-gazebo-lift-drag-system.so"
        name="ignition::gazebo::systems::LiftDrag">

        <air_density>1000</air_density>
        <cla>1.2535816618911175</cla>
        <cla_stall>-1.4326647564469914</cla_stall>
        <cda>0</cda>
        <cda_stall>1.4326647564469914</cda_stall>
        <alpha_stall>1.396</alpha_stall>
        <a0>0</a0>
        <area>0.27637</area>
        <upward>0.7071067811865476 0 -0.7071067811865475</upward>
        <forward>0.7071067811865475 0 0.7071067811865476</forward>
        <link_name>propeller</link_name>
        <cp>0 0.35 0</cp>
      </plugin>
    </model>

    <!-- This model should sink -->
    <model name='submarine_sinking'>
      <pose>5 0 0 1.5707963267948966 0 0</pose>
      <link name='body'>
        <pose>0 0 -1.07935 0 0 0</pose>
        <inertial>
          <mass>1102.6990214100174</mass>
          <inertia>
            <ixx>645.9978433760353</ixx>
            <ixy>0</ixy>
            <ixz>0</ixz>
            <iyy>645.9978433760353</iyy>
            <iyz>0</iyz>
            <izz>49.62145596345078</izz>
          </inertia>
        </inertial>

        <visual name='body_visual'>
          <geometry>
            <cylinder>
              <radius>0.3</radius>
              <length>2.6</length>
            </cylinder>
          </geometry>
        </visual>
        <collision name='body_collision'>
          <geometry>
            <cylinder>
              <radius>0.3</radius>
              <length>2.6</length>
            </cylinder>
          </geometry>
        </collision>

        <visual name='spacer_visual'>
          <pose>0 0 1.378546 0 0 0</pose>
          <geometry>
            <cylinder>
              <radius>0.0933402</radius>
              <length>0.127211</length>
            </cylinder>
          </geometry>
        </visual>
      </link>

      <link name='propeller'>
        <pose>0 0 0.3455 3.14159 0 0</pose>
        <inertial>
          <mass>25.2312297</mass>
          <inertia>
            <ixx>0.5319073381913637</ixx>
            <ixy>0</ixy>
            <ixz>0</ixz>
            <iyy>0.5319073381913637</iyy>
            <iyz>0</iyz>
            <izz>1.0513012375</izz>
          </inertia>
        </inertial>


        <visual name=blade1_visual>
          <pose>0.3433402 0.0 0 0.7853981633974483 0 0.0</pose>
          <geometry>
            <box>
              <size>0.5 0.154178 0.05455</size>
            </box>
          </geometry>
        </visual>
        <collision name=blade1_collision>
          <pose>0.3433402 0.0 0 0.7853981633974483 0 0.0</pose>
          <geometry>
            <box>
              <size>0.5 0.154178 0.05455</size>
            </box>
          </geometry>
        </collision>

        <visual name=blade2_visual>
          <pose>0.0 0.3433402 0 0.7853981633974483 0 1.5707963267948966</pose>
          <geometry>
            <box>
              <size>0.5 0.154178 0.05455</size>
            </box>
          </geometry>
        </visual>
        <collision name=blade2_collision>
          <pose>0.0 0.3433402 0 0.7853981633974483 0 1.5707963267948966</pose>
          <geometry>
            <box>
              <size>0.5 0.154178 0.05455</size>
            </box>
          </geometry>
        </collision>

        <visual name=blade3_visual>
          <pose>-0.3433402 -0.0 0 -0.7853981633974483 0 0.0</pose>
          <geometry>
            <box>
              <size>0.5 0.154178 0.05455</size>
            </box>
          </geometry>
        </visual>
        <collision name=blade3_collision>
          <pose>-0.3433402 -0.0 0 -0.7853981633974483 0 0.0</pose>
          <geometry>
            <box>
              <size>0.5 0.154178 0.05455</size>
            </box>
          </geometry>
        </collision>

        <visual name=blade4_visual>
          <pose>-0.0 -0.3433402 0 -0.7853981633974483 0 1.5707963267948966</pose>
          <geometry>
            <box>
              <size>0.5 0.154178 0.05455</size>
            </box>
          </geometry>
        </visual>
        <collision name=blade4_collision>
          <pose>-0.0 -0.3433402 0 -0.7853981633974483 0 1.5707963267948966</pose>
          <geometry>
            <box>
              <size>0.5 0.154178 0.05455</size>
            </box>
          </geometry>
        </collision>

      </link>

      <joint name='spinning_joint' type='revolute'>
        <parent>body</parent>
        <child>propeller</child>
        <axis>
          <xyz>0 0 1</xyz>
          <use_parent_model_frame>1</use_parent_model_frame>
          <limit>
            <lower>-1e+12</lower>
            <upper>1e+12</upper>
            <effort>-1</effort>
            <velocity>-1</velocity>
          </limit>
        </axis>
      </joint>

      <plugin
        filename="libignition-gazebo-buoyancy-system.so"
        name="ignition::gazebo::systems::Buoyancy">
        <fluid_density>999.1026</fluid_density>
      </plugin>

    </model>

    <!-- This model should float up -->
    <model name='submarine_buoyant'>
      <pose>-5 0 0 1.5707963267948966 0 0</pose>
      <link name='body'>
        <pose>0 0 -1.07935 0 0 0</pose>
        <inertial>
          <mass>367.5663404700058</mass>
          <inertia>
            <ixx>215.33261445867842</ixx>
            <ixy>0</ixy>
            <ixz>0</ixz>
            <iyy>215.33261445867842</iyy>
            <iyz>0</iyz>
            <izz>16.54048532115026</izz>
          </inertia>
        </inertial>

        <visual name='body_visual'>
          <geometry>
            <cylinder>
              <radius>0.3</radius>
              <length>2.6</length>
            </cylinder>
          </geometry>
        </visual>
        <collision name='body_collision'>
          <geometry>
            <cylinder>
              <radius>0.3</radius>
              <length>2.6</length>
            </cylinder>
          </geometry>
        </collision>

        <visual name='spacer_visual'>
          <pose>0 0 1.378546 0 0 0</pose>
          <geometry>
            <cylinder>
              <radius>0.0933402</radius>
              <length>0.127211</length>
            </cylinder>
          </geometry>
        </visual>
      </link>

      <link name='propeller'>
        <pose>0 0 0.3455 3.14159 0 0</pose>
        <inertial>
          <mass>8.410409900000001</mass>
          <inertia>
            <ixx>0.17730244606378792</ixx>
            <ixy>0</ixy>
            <ixz>0</ixz>
            <iyy>0.17730244606378792</iyy>
            <iyz>0</iyz>
            <izz>0.35043374583333337</izz>
          </inertia>
        </inertial>


        <visual name=blade1_visual>
          <pose>0.3433402 0.0 0 0.7853981633974483 0 0.0</pose>
          <geometry>
            <box>
              <size>0.5 0.154178 0.05455</size>
            </box>
          </geometry>
        </visual>
        <collision name=blade1_collision>
          <pose>0.3433402 0.0 0 0.7853981633974483 0 0.0</pose>
          <geometry>
            <box>
              <size>0.5 0.154178 0.05455</size>
            </box>
          </geometry>
        </collision>

        <visual name=blade2_visual>
          <pose>0.0 0.3433402 0 0.7853981633974483 0 1.5707963267948966</pose>
          <geometry>
            <box>
              <size>0.5 0.154178 0.05455</size>
            </box>
          </geometry>
        </visual>
        <collision name=blade2_collision>
          <pose>0.0 0.3433402 0 0.7853981633974483 0 1.5707963267948966</pose>
          <geometry>
            <box>
              <size>0.5 0.154178 0.05455</size>
            </box>
          </geometry>
        </collision>

        <visual name=blade3_visual>
          <pose>-0.3433402 -0.0 0 -0.7853981633974483 0 0.0</pose>
          <geometry>
            <box>
              <size>0.5 0.154178 0.05455</size>
            </box>
          </geometry>
        </visual>
        <collision name=blade3_collision>
          <pose>-0.3433402 -0.0 0 -0.7853981633974483 0 0.0</pose>
          <geometry>
            <box>
              <size>0.5 0.154178 0.05455</size>
            </box>
          </geometry>
        </collision>

        <visual name=blade4_visual>
          <pose>-0.0 -0.3433402 0 -0.7853981633974483 0 1.5707963267948966</pose>
          <geometry>
            <box>
              <size>0.5 0.154178 0.05455</size>
            </box>
          </geometry>
        </visual>
        <collision name=blade4_collision>
          <pose>-0.0 -0.3433402 0 -0.7853981633974483 0 1.5707963267948966</pose>
          <geometry>
            <box>
              <size>0.5 0.154178 0.05455</size>
            </box>
          </geometry>
        </collision>

      </link>

      <joint name='spinning_joint' type='revolute'>
        <parent>body</parent>
        <child>propeller</child>
        <axis>
          <xyz>0 0 1</xyz>
          <use_parent_model_frame>1</use_parent_model_frame>
          <limit>
            <lower>-1e+12</lower>
            <upper>1e+12</upper>
            <effort>-1</effort>
            <velocity>-1</velocity>
          </limit>
        </axis>
      </joint>

      <plugin
        filename="libignition-gazebo-buoyancy-system.so"
        name="ignition::gazebo::systems::Buoyancy">
        <fluid_density>999.1026</fluid_density>
      </plugin>

    </model>

  </world>
</sdf>
<|MERGE_RESOLUTION|>--- conflicted
+++ resolved
@@ -39,6 +39,12 @@
       name="ignition::gazebo::systems::SceneBroadcaster">
     </plugin>
 
+    <plugin
+      filename="libignition-gazebo-buoyancy-system.so"
+      name="ignition::gazebo::systems::Buoyancy">
+      <fluid_density>1000</fluid_density>
+    </plugin>
+
     <gui fullscreen="0">
 
       <!-- 3D scene -->
@@ -267,12 +273,6 @@
       </joint>
 
       <plugin
-        filename="libignition-gazebo-buoyancy-system.so"
-        name="ignition::gazebo::systems::Buoyancy">
-        <fluid_density>1000</fluid_density>
-<<<<<<< HEAD
-      </plugin>
-      <plugin
         filename="libignition-gazebo-apply-joint-force-system.so"
         name="ignition::gazebo::systems::ApplyJointForce">
         <joint_name>propeller_joint</joint_name>
@@ -293,8 +293,6 @@
         <forward>0 -0.7071067811865475 0.7071067811865476</forward>
         <link_name>propeller</link_name>
         <cp>0.35 0 0</cp>
-=======
->>>>>>> 115a4426
       </plugin>
 
       <plugin
@@ -495,13 +493,6 @@
           </limit>
         </axis>
       </joint>
-
-      <plugin
-        filename="libignition-gazebo-buoyancy-system.so"
-        name="ignition::gazebo::systems::Buoyancy">
-        <fluid_density>999.1026</fluid_density>
-      </plugin>
-
     </model>
 
     <!-- This model should float up -->
@@ -648,13 +639,6 @@
           </limit>
         </axis>
       </joint>
-
-      <plugin
-        filename="libignition-gazebo-buoyancy-system.so"
-        name="ignition::gazebo::systems::Buoyancy">
-        <fluid_density>999.1026</fluid_density>
-      </plugin>
-
     </model>
 
   </world>
