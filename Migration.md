--- conflicted
+++ resolved
@@ -8,14 +8,11 @@
 ## Ignition Gazebo 1.x to 2.x
 
 * Changed component data types:
-<<<<<<< HEAD
+    * `Altimeter` now uses `sdf::Sensor`
     * `JointVelocity` now uses `std::vector<double>`
 
 * Deprecated components:
     * `JointVelocity2`: use `JointVelocity`'s vector instead.
-=======
-    * `Altimeter` now uses `sdf::Sensor`
->>>>>>> 378ddfea
 
 * The `--distributed` command line argument has been deprecated. Use
   `--network-role` instead.
