## Ignition Gazebo 2.x

### Ignition Gazebo 2.X.X

<<<<<<< HEAD
1. Support conversion and serialization of Imu components. IMU sensors are
   loaded from an SDF DOM object.
    * [Pull Request 302](https://bitbucket.org/ignitionrobotics/ign-gazebo/pull-requests/302)
=======
1. Support conversion and serialization of PBR parameters in a material component
    * [Pull Request 304](https://bitbucket.org/ignitionrobotics/ign-gazebo/pull-requests/304)
>>>>>>> 6032b595

1. Support conversion and serialization of scene and light components
    * [Pull Request 297](https://bitbucket.org/ignitionrobotics/ign-gazebo/pull-requests/297)

1. Use scene ambient and background color information in sensor
   configuration.
    * [Pull Request 268](https://bitbucket.org/ignitionrobotics/ign-gazebo/pull-requests/268)

1. Added an SDF message to the start of log files.
    * [Pull Request 257](https://bitbucket.org/ignitionrobotics/ign-gazebo/pull-requests/257)
    
1. Update Magnetometer component to use sdf::Sensor object instead of an sdf::ElementPtr.
    * [Pull Request 272](https://bitbucket.org/ignitionrobotics/ign-gazebo/pull-requests/272)

1. Update Altimeter component to use sdf::Sensor object instead of an
   sdf::ElementPtr.
    * [Pull Request 286](https://bitbucket.org/ignitionrobotics/ign-gazebo/pull-requests/286)

## Ignition Gazebo 1.x

### Ignition Gazebo 1.X.X

1. Add Wind Plugin (Ported from Gazebo classic)
    * [Pull Request 273](https://bitbucket.org/ignitionrobotics/ign-gazebo/pull-requests/273/)

1. Add `Link`: a convenience class for interfacing with link entities
    * [Pull Request 269](https://bitbucket.org/ignitionrobotics/ign-gazebo/pull-requests/269)

1. Added LiftDragPlugin (ported from Gazebo classic)
    * [Pull Request 256](https://bitbucket.org/ignitionrobotics/ign-gazebo/pull-requests/256)

1. Added test for log record and playback.
    * [Pull Request 263](https://bitbucket.org/ignitionrobotics/ign-gazebo/pull-requests/263)

1. More ign-msgs <-> SDF conversions: Inertial, Geometry, Material
    * [Pull Request 251](https://bitbucket.org/ignitionrobotics/ign-gazebo/pull-requests/251)

1. Add a basic JointController system
    * [Pull Request 246](https://bitbucket.org/ignitionrobotics/ign-gazebo/pull-requests/246)

1. Added command line options to configure distributed simulation. These
   will replace the environment variables.
    * [Pull Request 238](https://bitbucket.org/ignitionrobotics/ign-gazebo/pull-requests/238)


### Ignition Gazebo 1.1.0 (2019-03-15)

1. Distributed performers running in lockstep
    * [Pull Request 186](https://bitbucket.org/ignitionrobotics/ign-gazebo/pull-requests/186)
    * [Pull Request 201](https://bitbucket.org/ignitionrobotics/ign-gazebo/pull-requests/201)
    * [Pull Request 209](https://bitbucket.org/ignitionrobotics/ign-gazebo/pull-requests/209)
    * [Pull Request 213](https://bitbucket.org/ignitionrobotics/ign-gazebo/pull-requests/213)

1. Fix documentation tagfiles
    * [Pull Request 214](https://bitbucket.org/ignitionrobotics/ign-gazebo/pull-requests/214)

1. Convert gui library into a component
    * [Pull Request 206](https://bitbucket.org/ignitionrobotics/ign-gazebo/pull-requests/206)

1. include <cstdint> wherever special int types like uint64_t are used
    * [Pull Request 208](https://bitbucket.org/ignitionrobotics/ign-gazebo/pull-requests/208)

1. Move network internal
    * [Pull Request 211](https://bitbucket.org/ignitionrobotics/ign-gazebo/pull-requests/211)

1. Logging / playback
    * [Pull Request 181](https://bitbucket.org/ignitionrobotics/ign-gazebo/pull-requests/181)

1. ECM state streaming
    * [Pull Request 184](https://bitbucket.org/ignitionrobotics/ign-gazebo/pull-requests/184)

1. Unversioned system libraries
    * [Pull Request 222](https://bitbucket.org/ignitionrobotics/ign-gazebo/pull-requests/222)

### Ignition Gazebo 1.0.2 (2019-03-12)

1. Use TARGET_SO_NAME to fix finding dartsim plugin
    * [Pull Request 217](https://bitbucket.org/ignitionrobotics/ign-gazebo/pull-requests/217)

### Ignition Gazebo 1.0.1 (2019-03-01)

1. Update gazebo version number in sdf files
    * [Pull Request 207](https://bitbucket.org/ignitionrobotics/ign-gazebo/pull-requests/207)

### Ignition Gazebo 1.0.0 (2019-03-01)

1. Initial release

## Ignition Gazebo 0.x

### Ignition Gazebo 0.1.0

1. Add support for joints
    * [Pull Request 77](https://bitbucket.org/ignitionrobotics/ign-gazebo/pull-requests/77)

1. Use SimpleWrapper for more component types
    * [Pull Request 78](https://bitbucket.org/ignitionrobotics/ign-gazebo/pull-requests/78)

1. Create EventManager and delegate System instantiation to SimulationRunner
    * [Pull Request 79](https://bitbucket.org/ignitionrobotics/ign-gazebo/pull-requests/79)

1. Integrate ign-gui
    * [Pull request 11](https://bitbucket.org/ignitionrobotics/ign-gazebo/pull-request/11)

1. Remove some build dependencies.
    * [Pull request 6](https://bitbucket.org/ignitionrobotics/ign-gazebo/pull-request/6)

1. Added basic Entity class.
    * [Pull request 3](https://bitbucket.org/ignitionrobotics/ign-gazebo/pull-request/3)

1. Added a basic System class.
    * [Pull request 4](https://bitbucket.org/ignitionrobotics/ign-gazebo/pull-request/4)<|MERGE_RESOLUTION|>--- conflicted
+++ resolved
@@ -2,14 +2,12 @@
 
 ### Ignition Gazebo 2.X.X
 
-<<<<<<< HEAD
 1. Support conversion and serialization of Imu components. IMU sensors are
    loaded from an SDF DOM object.
     * [Pull Request 302](https://bitbucket.org/ignitionrobotics/ign-gazebo/pull-requests/302)
-=======
+
 1. Support conversion and serialization of PBR parameters in a material component
     * [Pull Request 304](https://bitbucket.org/ignitionrobotics/ign-gazebo/pull-requests/304)
->>>>>>> 6032b595
 
 1. Support conversion and serialization of scene and light components
     * [Pull Request 297](https://bitbucket.org/ignitionrobotics/ign-gazebo/pull-requests/297)
