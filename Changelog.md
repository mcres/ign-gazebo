--- conflicted
+++ resolved
@@ -29,6 +29,8 @@
     * [Github pull request 97](https://github.com/ignitionrobotics/ign-gazebo/pull/97)
 
 ## Ignition Gazebo 3.x
+
+### Ignition Gazebo 3.X.X
 
 ### Ignition Gazebo 3.1.0 (2020-05-19)
 
@@ -60,12 +62,6 @@
     * [BitBucket pull request 512](https://osrf-migration.github.io/ignition-gh-pages/#!/ignitionrobotics/ign-gazebo/pull-requests/512)
     * [BitBucket pull request 513](https://osrf-migration.github.io/ignition-gh-pages/#!/ignitionrobotics/ign-gazebo/pull-requests/513)
     * [BitBucket pull request 514](https://osrf-migration.github.io/ignition-gh-pages/#!/ignitionrobotics/ign-gazebo/pull-requests/514)
-<<<<<<< HEAD
-=======
-
-1. Add window focus upon mouse entering the render window
-    * [Github pull request 96](https://github.com/ignitionrobotics/ign-gazebo/pull/96)
->>>>>>> 947b3d49
 
 ### Ignition Gazebo 3.0.0 (2019-12-10)
 
